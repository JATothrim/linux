--- conflicted
+++ resolved
@@ -1159,9 +1159,6 @@
 }
 EXPORT_SYMBOL(mntget);
 
-<<<<<<< HEAD
-struct vfsmount *mnt_clone_internal(const struct path *path)
-=======
 /* path_is_mountpoint() - Check if path is a mount in the current
  *                          namespace.
  *
@@ -1191,8 +1188,7 @@
 }
 EXPORT_SYMBOL(path_is_mountpoint);
 
-struct vfsmount *mnt_clone_internal(struct path *path)
->>>>>>> 1c4344a5
+struct vfsmount *mnt_clone_internal(const struct path *path)
 {
 	struct mount *p;
 	p = clone_mnt(real_mount(path->mnt), path->dentry, CL_PRIVATE);

--- conflicted
+++ resolved
@@ -50,12 +50,6 @@
 #include <asm/io-unit.h>
 #include <asm/leon.h>
 
-<<<<<<< HEAD
-#ifndef CONFIG_SPARC_LEON
-#define mmu_inval_dma_area(p, l)	/* Anton pulled it out for 2.4.0-xx */
-#else
-static inline void mmu_inval_dma_area(void *va, unsigned long len)
-=======
 /* This function must make sure that caches and memory are coherent after DMA
  * On LEON systems without cache snooping it flushes the entire D-CACHE.
  */
@@ -65,7 +59,6 @@
 }
 #else
 static inline void dma_make_coherent(unsigned long pa, unsigned long len)
->>>>>>> d762f438
 {
 	if (!sparc_leon3_snooping_enabled())
 		leon_flush_dcache_all();
@@ -296,10 +289,6 @@
 		printk("sbus_alloc_consistent: cannot occupy 0x%lx", len_total);
 		goto err_nova;
 	}
-<<<<<<< HEAD
-	mmu_inval_dma_area((void *)va, len_total);
-=======
->>>>>>> d762f438
 
 	// XXX The mmu_map_dma_area does this for us below, see comments.
 	// sparc_mapiorange(0, virt_to_phys(va), res->start, len_total);
@@ -477,10 +466,6 @@
 		printk("pci_alloc_consistent: cannot occupy 0x%lx", len_total);
 		goto err_nova;
 	}
-<<<<<<< HEAD
-	mmu_inval_dma_area(va, len_total);
-=======
->>>>>>> d762f438
 	sparc_mapiorange(0, virt_to_phys(va), res->start, len_total);
 
 	*pba = virt_to_phys(va); /* equals virt_to_bus (R.I.P.) for us. */
@@ -506,10 +491,6 @@
 				dma_addr_t ba)
 {
 	struct resource *res;
-<<<<<<< HEAD
-	void *pgp;
-=======
->>>>>>> d762f438
 
 	if ((res = _sparc_find_resource(&_sparc_dvma,
 	    (unsigned long)p)) == NULL) {
@@ -529,22 +510,12 @@
 		return;
 	}
 
-<<<<<<< HEAD
-	pgp = phys_to_virt(ba);	/* bus_to_virt actually */
-	mmu_inval_dma_area(pgp, n);
-=======
 	dma_make_coherent(ba, n);
->>>>>>> d762f438
 	sparc_unmapiorange((unsigned long)p, n);
 
 	release_resource(res);
 	kfree(res);
-<<<<<<< HEAD
-
-	free_pages((unsigned long)pgp, get_order(n));
-=======
 	free_pages((unsigned long)phys_to_virt(ba), get_order(n));
->>>>>>> d762f438
 }
 
 /*
@@ -563,11 +534,7 @@
 			     enum dma_data_direction dir, struct dma_attrs *attrs)
 {
 	if (dir != PCI_DMA_TODEVICE)
-<<<<<<< HEAD
-		mmu_inval_dma_area(phys_to_virt(ba), PAGE_ALIGN(size));
-=======
 		dma_make_coherent(ba, PAGE_ALIGN(size));
->>>>>>> d762f438
 }
 
 /* Map a set of buffers described by scatterlist in streaming
@@ -613,13 +580,7 @@
 
 	if (dir != PCI_DMA_TODEVICE) {
 		for_each_sg(sgl, sg, nents, n) {
-<<<<<<< HEAD
-			BUG_ON(page_address(sg_page(sg)) == NULL);
-			mmu_inval_dma_area(page_address(sg_page(sg)),
-					   PAGE_ALIGN(sg->length));
-=======
 			dma_make_coherent(sg_phys(sg), PAGE_ALIGN(sg->length));
->>>>>>> d762f438
 		}
 	}
 }
@@ -638,12 +599,7 @@
 				      size_t size, enum dma_data_direction dir)
 {
 	if (dir != PCI_DMA_TODEVICE) {
-<<<<<<< HEAD
-		mmu_inval_dma_area(phys_to_virt(ba),
-				   PAGE_ALIGN(size));
-=======
 		dma_make_coherent(ba, PAGE_ALIGN(size));
->>>>>>> d762f438
 	}
 }
 
@@ -651,12 +607,7 @@
 					 size_t size, enum dma_data_direction dir)
 {
 	if (dir != PCI_DMA_TODEVICE) {
-<<<<<<< HEAD
-		mmu_inval_dma_area(phys_to_virt(ba),
-				   PAGE_ALIGN(size));
-=======
 		dma_make_coherent(ba, PAGE_ALIGN(size));
->>>>>>> d762f438
 	}
 }
 
@@ -674,13 +625,7 @@
 
 	if (dir != PCI_DMA_TODEVICE) {
 		for_each_sg(sgl, sg, nents, n) {
-<<<<<<< HEAD
-			BUG_ON(page_address(sg_page(sg)) == NULL);
-			mmu_inval_dma_area(page_address(sg_page(sg)),
-					   PAGE_ALIGN(sg->length));
-=======
 			dma_make_coherent(sg_phys(sg), PAGE_ALIGN(sg->length));
->>>>>>> d762f438
 		}
 	}
 }
@@ -693,13 +638,7 @@
 
 	if (dir != PCI_DMA_TODEVICE) {
 		for_each_sg(sgl, sg, nents, n) {
-<<<<<<< HEAD
-			BUG_ON(page_address(sg_page(sg)) == NULL);
-			mmu_inval_dma_area(page_address(sg_page(sg)),
-					   PAGE_ALIGN(sg->length));
-=======
 			dma_make_coherent(sg_phys(sg), PAGE_ALIGN(sg->length));
->>>>>>> d762f438
 		}
 	}
 }

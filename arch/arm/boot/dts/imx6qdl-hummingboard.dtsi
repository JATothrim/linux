/*
 * Copyright (C) 2013,2014 Russell King
 *
 * This file is dual-licensed: you can use it either under the terms
 * of the GPL or the X11 license, at your option. Note that this dual
 * licensing only applies to this file, and not this project as a
 * whole.
 *
 *  a) This file is free software; you can redistribute it and/or
 *     modify it under the terms of the GNU General Public License
 *     version 2 as published by the Free Software Foundation.
 *
 *     This file is distributed in the hope that it will be useful,
 *     but WITHOUT ANY WARRANTY; without even the implied warranty of
 *     MERCHANTABILITY or FITNESS FOR A PARTICULAR PURPOSE.  See the
 *     GNU General Public License for more details.
 *
 * Or, alternatively,
 *
 *  b) Permission is hereby granted, free of charge, to any person
 *     obtaining a copy of this software and associated documentation
 *     files (the "Software"), to deal in the Software without
 *     restriction, including without limitation the rights to use,
 *     copy, modify, merge, publish, distribute, sublicense, and/or
 *     sell copies of the Software, and to permit persons to whom the
 *     Software is furnished to do so, subject to the following
 *     conditions:
 *
 *     The above copyright notice and this permission notice shall be
 *     included in all copies or substantial portions of the Software.
 *
 *     THE SOFTWARE IS PROVIDED "AS IS", WITHOUT WARRANTY OF ANY KIND,
 *     EXPRESS OR IMPLIED, INCLUDING BUT NOT LIMITED TO THE WARRANTIES
 *     OF MERCHANTABILITY, FITNESS FOR A PARTICULAR PURPOSE AND
 *     NONINFRINGEMENT. IN NO EVENT SHALL THE AUTHORS OR COPYRIGHT
 *     HOLDERS BE LIABLE FOR ANY CLAIM, DAMAGES OR OTHER LIABILITY,
 *     WHETHER IN AN ACTION OF CONTRACT, TORT OR OTHERWISE, ARISING
 *     FROM, OUT OF OR IN CONNECTION WITH THE SOFTWARE OR THE USE OR
 *     OTHER DEALINGS IN THE SOFTWARE.
 */

/ {
	chosen {
		stdout-path = &uart1;
	};

	ir_recv: ir-receiver {
		compatible = "gpio-ir-receiver";
		gpios = <&gpio3 5 GPIO_ACTIVE_LOW>;
		pinctrl-names = "default";
		pinctrl-0 = <&pinctrl_hummingboard_gpio3_5>;
	};

	v_3v2: regulator-v-3v2 {
		compatible = "regulator-fixed";
		regulator-always-on;
		regulator-max-microvolt = <3300000>;
		regulator-min-microvolt = <3300000>;
		regulator-name = "v_3v2";
		vin-supply = <&v_5v0>;
	};

	v_5v0: regulator-v-5v0 {
		compatible = "regulator-fixed";
		regulator-always-on;
		regulator-max-microvolt = <5000000>;
		regulator-min-microvolt = <5000000>;
		regulator-name = "v_5v0";
	};

	v_sd: regulator-v-sd {
		compatible = "regulator-fixed";
		gpio = <&gpio4 30 GPIO_ACTIVE_HIGH>;
		pinctrl-names = "default";
		pinctrl-0 = <&pinctrl_hummingboard_vmmc>;
		regulator-boot-on;
		regulator-max-microvolt = <3300000>;
		regulator-min-microvolt = <3300000>;
		regulator-name = "v_sd";
		startup-delay-us = <1000>;
		vin-supply = <&v_3v2>;
	};

	v_usb2: regulator-v-usb2 {
		compatible = "regulator-fixed";
		enable-active-high;
		gpio = <&gpio1 0 GPIO_ACTIVE_HIGH>;
		pinctrl-names = "default";
		pinctrl-0 = <&pinctrl_hummingboard_usbh1_vbus>;
		regulator-max-microvolt = <5000000>;
		regulator-min-microvolt = <5000000>;
		regulator-name = "v_usb2";
		vin-supply = <&v_5v0>;
	};

	v_usb1: regulator-v-usb1 {
		compatible = "regulator-fixed";
		enable-active-high;
		gpio = <&gpio3 22 GPIO_ACTIVE_HIGH>;
		pinctrl-names = "default";
		pinctrl-0 = <&pinctrl_hummingboard_usbotg_vbus>;
		regulator-max-microvolt = <5000000>;
		regulator-min-microvolt = <5000000>;
		regulator-name = "v_usb1";
		vin-supply = <&v_5v0>;
	};

	sound-sgtl5000 {
		audio-codec = <&sgtl5000>;
		audio-routing =
			"MIC_IN", "Mic Jack",
			"Mic Jack", "Mic Bias",
			"Headphone Jack", "HP_OUT";
		compatible = "fsl,imx-audio-sgtl5000";
		model = "On-board Codec";
		mux-ext-port = <5>;
		mux-int-port = <1>;
		ssi-controller = <&ssi1>;
	};

	sound-spdif {
		compatible = "fsl,imx-audio-spdif";
		model = "On-board SPDIF";
		/* IMX6 doesn't implement this yet */
		spdif-controller = <&spdif>;
		spdif-out;
	};
};

&audmux {
	status = "okay";
};

&can1 {
	pinctrl-names = "default";
	pinctrl-0 = <&pinctrl_hummingboard_flexcan1>;
	status = "okay";
};

&hdmi {
	pinctrl-names = "default";
	pinctrl-0 = <&pinctrl_hummingboard_hdmi>;
	ddc-i2c-bus = <&i2c2>;
	status = "okay";
};

&i2c1 {
	pinctrl-names = "default";
	pinctrl-0 = <&pinctrl_hummingboard_i2c1>;
	status = "okay";

	/* Pro baseboard model */
	rtc@68 {
		compatible = "nxp,pcf8523";
		reg = <0x68>;
	};

	/* Pro baseboard model */
<<<<<<< HEAD
	sgtl5000: sgtl5000@a {
=======
	sgtl5000: codec@a {
>>>>>>> 661e50bc
		clocks = <&clks IMX6QDL_CLK_CKO>;
		compatible = "fsl,sgtl5000";
		pinctrl-names = "default";
		pinctrl-0 = <&pinctrl_hummingboard_sgtl5000>;
		reg = <0x0a>;
		VDDA-supply = <&v_3v2>;
		VDDIO-supply = <&v_3v2>;
	};
};

&i2c2 {
	clock-frequency = <100000>;
	pinctrl-names = "default";
	pinctrl-0 = <&pinctrl_hummingboard_i2c2>;
	status = "okay";
};

&iomuxc {
	hummingboard {
		pinctrl_hummingboard_flexcan1: hummingboard-flexcan1 {
			fsl,pins = <
				MX6QDL_PAD_SD3_CLK__FLEXCAN1_RX 0x80000000
				MX6QDL_PAD_SD3_CMD__FLEXCAN1_TX 0x80000000
			>;
		};

		pinctrl_hummingboard_gpio3_5: hummingboard-gpio3_5 {
			fsl,pins = <
				MX6QDL_PAD_EIM_DA5__GPIO3_IO05 0x1b0b1
			>;
		};

		pinctrl_hummingboard_hdmi: hummingboard-hdmi {
			fsl,pins = <
				MX6QDL_PAD_KEY_ROW2__HDMI_TX_CEC_LINE 0x1f8b0
			>;
		};

		pinctrl_hummingboard_i2c1: hummingboard-i2c1 {
			fsl,pins = <
				MX6QDL_PAD_EIM_D21__I2C1_SCL 0x4001b8b1
				MX6QDL_PAD_EIM_D28__I2C1_SDA 0x4001b8b1
			>;
		};

		pinctrl_hummingboard_i2c2: hummingboard-i2c2 {
			fsl,pins = <
				MX6QDL_PAD_KEY_COL3__I2C2_SCL 0x4001b8b1
				MX6QDL_PAD_KEY_ROW3__I2C2_SDA 0x4001b8b1
			>;
		};

		pinctrl_hummingboard_pcie_reset: hummingboard-pcie-reset {
			fsl,pins = <
				MX6QDL_PAD_EIM_DA4__GPIO3_IO04 0x1b0b1
			>;
		};

		pinctrl_hummingboard_pwm1: pwm1grp {
			fsl,pins = <MX6QDL_PAD_DISP0_DAT8__PWM1_OUT 0x1b0b1>;
		};

		pinctrl_hummingboard_sgtl5000: hummingboard-sgtl5000 {
			fsl,pins = <
				MX6QDL_PAD_DISP0_DAT19__AUD5_RXD 0x130b0
				MX6QDL_PAD_KEY_COL0__AUD5_TXC 0x130b0
				MX6QDL_PAD_KEY_ROW0__AUD5_TXD 0x110b0
				MX6QDL_PAD_KEY_COL1__AUD5_TXFS 0x130b0
				MX6QDL_PAD_GPIO_5__CCM_CLKO1 0x130b0
			>;
		};

		pinctrl_hummingboard_spdif: hummingboard-spdif {
			fsl,pins = <MX6QDL_PAD_GPIO_17__SPDIF_OUT 0x13091>;
		};

		pinctrl_hummingboard_usbh1_vbus: hummingboard-usbh1-vbus {
			fsl,pins = <MX6QDL_PAD_GPIO_0__GPIO1_IO00 0x1b0b0>;
		};

		pinctrl_hummingboard_usbotg_id: hummingboard-usbotg-id {
			/*
			 * Similar to pinctrl_usbotg_2, but we want it
			 * pulled down for a fixed host connection.
			 */
			fsl,pins = <MX6QDL_PAD_GPIO_1__USB_OTG_ID 0x13059>;
		};

		pinctrl_hummingboard_usbotg_vbus: hummingboard-usbotg-vbus {
			fsl,pins = <MX6QDL_PAD_EIM_D22__GPIO3_IO22 0x1b0b0>;
		};

		pinctrl_hummingboard_usdhc2_aux: hummingboard-usdhc2-aux {
			fsl,pins = <
				MX6QDL_PAD_GPIO_4__GPIO1_IO04    0x1f071
			>;
		};

		pinctrl_hummingboard_usdhc2: hummingboard-usdhc2 {
			fsl,pins = <
				MX6QDL_PAD_SD2_CMD__SD2_CMD    0x17059
				MX6QDL_PAD_SD2_CLK__SD2_CLK    0x10059
				MX6QDL_PAD_SD2_DAT0__SD2_DATA0 0x17059
				MX6QDL_PAD_SD2_DAT1__SD2_DATA1 0x17059
				MX6QDL_PAD_SD2_DAT2__SD2_DATA2 0x17059
				MX6QDL_PAD_SD2_DAT3__SD2_DATA3 0x13059
			>;
		};
		pinctrl_hummingboard_vmmc: hummingboard-vmmc {
			fsl,pins = <
				MX6QDL_PAD_DISP0_DAT9__GPIO4_IO30 0x1b0b0
			>;
		};
	};
};

&pcie {
	pinctrl-names = "default";
	pinctrl-0 = <&pinctrl_hummingboard_pcie_reset>;
	reset-gpio = <&gpio3 4 GPIO_ACTIVE_LOW>;
	status = "okay";
};

&pwm1 {
	 pinctrl-names = "default";
	 pinctrl-0 = <&pinctrl_hummingboard_pwm1>;
	 status = "okay";
};

&pwm2 {
	 pinctrl-names = "default";
	 status = "okay";
};

&spdif {
	pinctrl-names = "default";
	pinctrl-0 = <&pinctrl_hummingboard_spdif>;
	status = "okay";
};

&ssi1 {
	status = "okay";
};

&usbh1 {
	disable-over-current;
	vbus-supply = <&v_usb2>;
	status = "okay";
};

&usbotg {
	disable-over-current;
	pinctrl-names = "default";
	pinctrl-0 = <&pinctrl_hummingboard_usbotg_id>;
	vbus-supply = <&v_usb1>;
	status = "okay";
};

&usdhc2 {
	pinctrl-names = "default";
	pinctrl-0 = <
		&pinctrl_hummingboard_usdhc2_aux
		&pinctrl_hummingboard_usdhc2
	>;
	vmmc-supply = <&v_sd>;
	cd-gpios = <&gpio1 4 GPIO_ACTIVE_LOW>;
	status = "okay";
};

&vcc_3v3 {
	vin-supply = <&v_3v2>;
};<|MERGE_RESOLUTION|>--- conflicted
+++ resolved
@@ -156,11 +156,7 @@
 	};
 
 	/* Pro baseboard model */
-<<<<<<< HEAD
-	sgtl5000: sgtl5000@a {
-=======
 	sgtl5000: codec@a {
->>>>>>> 661e50bc
 		clocks = <&clks IMX6QDL_CLK_CKO>;
 		compatible = "fsl,sgtl5000";
 		pinctrl-names = "default";

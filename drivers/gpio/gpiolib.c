--- conflicted
+++ resolved
@@ -260,24 +260,6 @@
 		goto err_free_descs;
 	}
 
-<<<<<<< HEAD
-	if (status == 0) {
-		for (id = 0; id < chip->ngpio; id++) {
-			struct gpio_desc *desc = &descs[id];
-			desc->chip = chip;
-
-			/* REVISIT:  most hardware initializes GPIOs as
-			 * inputs (often with pullups enabled) so power
-			 * usage is minimized.  Linux code should set the
-			 * gpio direction first thing; but until it does,
-			 * and in case chip->get_direction is not set,
-			 * we may expose the wrong direction in sysfs.
-			 */
-			desc->flags = !chip->direction_input
-				? (1 << FLAG_IS_OUT)
-				: 0;
-		}
-=======
 	for (id = 0; id < chip->ngpio; id++) {
 		struct gpio_desc *desc = &descs[id];
 
@@ -290,7 +272,6 @@
 		 * expose the wrong direction in sysfs.
 		 */
 		desc->flags = !chip->direction_input ? (1 << FLAG_IS_OUT) : 0;
->>>>>>> 59343cd7
 	}
 
 	chip->desc = descs;
@@ -320,15 +301,9 @@
 	spin_lock_irqsave(&gpio_lock, flags);
 	list_del(&chip->list);
 	spin_unlock_irqrestore(&gpio_lock, flags);
-<<<<<<< HEAD
-fail:
-	kfree(descs);
-	chip->desc = NULL;
-=======
 	chip->desc = NULL;
 err_free_descs:
 	kfree(descs);
->>>>>>> 59343cd7
 
 	/* failures here can mean systems won't boot... */
 	pr_err("%s: GPIOs %d..%d (%s) failed to register\n", __func__,
@@ -370,10 +345,6 @@
 
 	list_del(&chip->list);
 	spin_unlock_irqrestore(&gpio_lock, flags);
-<<<<<<< HEAD
-	gpiochip_unexport(chip);
-=======
->>>>>>> 59343cd7
 
 	kfree(chip->desc);
 	chip->desc = NULL;

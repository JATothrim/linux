--- conflicted
+++ resolved
@@ -50,17 +50,9 @@
 int amdgpu_sync_fence(struct amdgpu_sync *sync, struct dma_fence *f,
 		      bool explicit);
 int amdgpu_sync_vm_fence(struct amdgpu_sync *sync, struct dma_fence *fence);
-<<<<<<< HEAD
-int amdgpu_sync_resv(struct amdgpu_device *adev,
-		     struct amdgpu_sync *sync,
-		     struct dma_resv *resv,
-		     void *owner,
-		     bool explicit_sync);
-=======
 int amdgpu_sync_resv(struct amdgpu_device *adev, struct amdgpu_sync *sync,
 		     struct dma_resv *resv, enum amdgpu_sync_mode mode,
 		     void *owner);
->>>>>>> 04d5ce62
 struct dma_fence *amdgpu_sync_peek_fence(struct amdgpu_sync *sync,
 				     struct amdgpu_ring *ring);
 struct dma_fence *amdgpu_sync_get_fence(struct amdgpu_sync *sync,

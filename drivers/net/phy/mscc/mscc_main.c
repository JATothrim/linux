// SPDX-License-Identifier: (GPL-2.0 OR MIT)
/*
 * Driver for Microsemi VSC85xx PHYs
 *
 * Author: Nagaraju Lakkaraju
 * License: Dual MIT/GPL
 * Copyright (c) 2016 Microsemi Corporation
 */

#include <linux/firmware.h>
#include <linux/jiffies.h>
#include <linux/kernel.h>
#include <linux/module.h>
#include <linux/mdio.h>
#include <linux/mii.h>
#include <linux/phy.h>
#include <linux/of.h>
#include <linux/netdevice.h>
#include <dt-bindings/net/mscc-phy-vsc8531.h>

#include "mscc.h"

static const struct vsc85xx_hw_stat vsc85xx_hw_stats[] = {
	{
		.string	= "phy_receive_errors",
		.reg	= MSCC_PHY_ERR_RX_CNT,
		.page	= MSCC_PHY_PAGE_STANDARD,
		.mask	= ERR_CNT_MASK,
	}, {
		.string	= "phy_false_carrier",
		.reg	= MSCC_PHY_ERR_FALSE_CARRIER_CNT,
		.page	= MSCC_PHY_PAGE_STANDARD,
		.mask	= ERR_CNT_MASK,
	}, {
		.string	= "phy_cu_media_link_disconnect",
		.reg	= MSCC_PHY_ERR_LINK_DISCONNECT_CNT,
		.page	= MSCC_PHY_PAGE_STANDARD,
		.mask	= ERR_CNT_MASK,
	}, {
		.string	= "phy_cu_media_crc_good_count",
		.reg	= MSCC_PHY_CU_MEDIA_CRC_VALID_CNT,
		.page	= MSCC_PHY_PAGE_EXTENDED,
		.mask	= VALID_CRC_CNT_CRC_MASK,
	}, {
		.string	= "phy_cu_media_crc_error_count",
		.reg	= MSCC_PHY_EXT_PHY_CNTL_4,
		.page	= MSCC_PHY_PAGE_EXTENDED,
		.mask	= ERR_CNT_MASK,
	},
};

static const struct vsc85xx_hw_stat vsc8584_hw_stats[] = {
	{
		.string	= "phy_receive_errors",
		.reg	= MSCC_PHY_ERR_RX_CNT,
		.page	= MSCC_PHY_PAGE_STANDARD,
		.mask	= ERR_CNT_MASK,
	}, {
		.string	= "phy_false_carrier",
		.reg	= MSCC_PHY_ERR_FALSE_CARRIER_CNT,
		.page	= MSCC_PHY_PAGE_STANDARD,
		.mask	= ERR_CNT_MASK,
	}, {
		.string	= "phy_cu_media_link_disconnect",
		.reg	= MSCC_PHY_ERR_LINK_DISCONNECT_CNT,
		.page	= MSCC_PHY_PAGE_STANDARD,
		.mask	= ERR_CNT_MASK,
	}, {
		.string	= "phy_cu_media_crc_good_count",
		.reg	= MSCC_PHY_CU_MEDIA_CRC_VALID_CNT,
		.page	= MSCC_PHY_PAGE_EXTENDED,
		.mask	= VALID_CRC_CNT_CRC_MASK,
	}, {
		.string	= "phy_cu_media_crc_error_count",
		.reg	= MSCC_PHY_EXT_PHY_CNTL_4,
		.page	= MSCC_PHY_PAGE_EXTENDED,
		.mask	= ERR_CNT_MASK,
	}, {
		.string	= "phy_serdes_tx_good_pkt_count",
		.reg	= MSCC_PHY_SERDES_TX_VALID_CNT,
		.page	= MSCC_PHY_PAGE_EXTENDED_3,
		.mask	= VALID_CRC_CNT_CRC_MASK,
	}, {
		.string	= "phy_serdes_tx_bad_crc_count",
		.reg	= MSCC_PHY_SERDES_TX_CRC_ERR_CNT,
		.page	= MSCC_PHY_PAGE_EXTENDED_3,
		.mask	= ERR_CNT_MASK,
	}, {
		.string	= "phy_serdes_rx_good_pkt_count",
		.reg	= MSCC_PHY_SERDES_RX_VALID_CNT,
		.page	= MSCC_PHY_PAGE_EXTENDED_3,
		.mask	= VALID_CRC_CNT_CRC_MASK,
	}, {
		.string	= "phy_serdes_rx_bad_crc_count",
		.reg	= MSCC_PHY_SERDES_RX_CRC_ERR_CNT,
		.page	= MSCC_PHY_PAGE_EXTENDED_3,
		.mask	= ERR_CNT_MASK,
	},
};

#ifdef CONFIG_OF_MDIO
static const struct vsc8531_edge_rate_table edge_table[] = {
	{MSCC_VDDMAC_3300, { 0, 2,  4,  7, 10, 17, 29, 53} },
	{MSCC_VDDMAC_2500, { 0, 3,  6, 10, 14, 23, 37, 63} },
	{MSCC_VDDMAC_1800, { 0, 5,  9, 16, 23, 35, 52, 76} },
	{MSCC_VDDMAC_1500, { 0, 6, 14, 21, 29, 42, 58, 77} },
};
#endif

static int vsc85xx_phy_read_page(struct phy_device *phydev)
{
	return __phy_read(phydev, MSCC_EXT_PAGE_ACCESS);
}

static int vsc85xx_phy_write_page(struct phy_device *phydev, int page)
{
	return __phy_write(phydev, MSCC_EXT_PAGE_ACCESS, page);
}

static int vsc85xx_get_sset_count(struct phy_device *phydev)
{
	struct vsc8531_private *priv = phydev->priv;

	if (!priv)
		return 0;

	return priv->nstats;
}

static void vsc85xx_get_strings(struct phy_device *phydev, u8 *data)
{
	struct vsc8531_private *priv = phydev->priv;
	int i;

	if (!priv)
		return;

	for (i = 0; i < priv->nstats; i++)
		strlcpy(data + i * ETH_GSTRING_LEN, priv->hw_stats[i].string,
			ETH_GSTRING_LEN);
}

static u64 vsc85xx_get_stat(struct phy_device *phydev, int i)
{
	struct vsc8531_private *priv = phydev->priv;
	int val;

	val = phy_read_paged(phydev, priv->hw_stats[i].page,
			     priv->hw_stats[i].reg);
	if (val < 0)
		return U64_MAX;

	val = val & priv->hw_stats[i].mask;
	priv->stats[i] += val;

	return priv->stats[i];
}

static void vsc85xx_get_stats(struct phy_device *phydev,
			      struct ethtool_stats *stats, u64 *data)
{
	struct vsc8531_private *priv = phydev->priv;
	int i;

	if (!priv)
		return;

	for (i = 0; i < priv->nstats; i++)
		data[i] = vsc85xx_get_stat(phydev, i);
}

static int vsc85xx_led_cntl_set(struct phy_device *phydev,
				u8 led_num,
				u8 mode)
{
	int rc;
	u16 reg_val;

	mutex_lock(&phydev->lock);
	reg_val = phy_read(phydev, MSCC_PHY_LED_MODE_SEL);
	reg_val &= ~LED_MODE_SEL_MASK(led_num);
	reg_val |= LED_MODE_SEL(led_num, (u16)mode);
	rc = phy_write(phydev, MSCC_PHY_LED_MODE_SEL, reg_val);
	mutex_unlock(&phydev->lock);

	return rc;
}

static int vsc85xx_mdix_get(struct phy_device *phydev, u8 *mdix)
{
	u16 reg_val;

	reg_val = phy_read(phydev, MSCC_PHY_DEV_AUX_CNTL);
	if (reg_val & HP_AUTO_MDIX_X_OVER_IND_MASK)
		*mdix = ETH_TP_MDI_X;
	else
		*mdix = ETH_TP_MDI;

	return 0;
}

static int vsc85xx_mdix_set(struct phy_device *phydev, u8 mdix)
{
	int rc;
	u16 reg_val;

	reg_val = phy_read(phydev, MSCC_PHY_BYPASS_CONTROL);
	if (mdix == ETH_TP_MDI || mdix == ETH_TP_MDI_X) {
		reg_val |= (DISABLE_PAIR_SWAP_CORR_MASK |
			    DISABLE_POLARITY_CORR_MASK  |
			    DISABLE_HP_AUTO_MDIX_MASK);
	} else {
		reg_val &= ~(DISABLE_PAIR_SWAP_CORR_MASK |
			     DISABLE_POLARITY_CORR_MASK  |
			     DISABLE_HP_AUTO_MDIX_MASK);
	}
	rc = phy_write(phydev, MSCC_PHY_BYPASS_CONTROL, reg_val);
	if (rc)
		return rc;

	reg_val = 0;

	if (mdix == ETH_TP_MDI)
		reg_val = FORCE_MDI_CROSSOVER_MDI;
	else if (mdix == ETH_TP_MDI_X)
		reg_val = FORCE_MDI_CROSSOVER_MDIX;

	rc = phy_modify_paged(phydev, MSCC_PHY_PAGE_EXTENDED,
			      MSCC_PHY_EXT_MODE_CNTL, FORCE_MDI_CROSSOVER_MASK,
			      reg_val);
	if (rc < 0)
		return rc;

	return genphy_restart_aneg(phydev);
}

static int vsc85xx_downshift_get(struct phy_device *phydev, u8 *count)
{
	int reg_val;

	reg_val = phy_read_paged(phydev, MSCC_PHY_PAGE_EXTENDED,
				 MSCC_PHY_ACTIPHY_CNTL);
	if (reg_val < 0)
		return reg_val;

	reg_val &= DOWNSHIFT_CNTL_MASK;
	if (!(reg_val & DOWNSHIFT_EN))
		*count = DOWNSHIFT_DEV_DISABLE;
	else
		*count = ((reg_val & ~DOWNSHIFT_EN) >> DOWNSHIFT_CNTL_POS) + 2;

	return 0;
}

static int vsc85xx_downshift_set(struct phy_device *phydev, u8 count)
{
	if (count == DOWNSHIFT_DEV_DEFAULT_COUNT) {
		/* Default downshift count 3 (i.e. Bit3:2 = 0b01) */
		count = ((1 << DOWNSHIFT_CNTL_POS) | DOWNSHIFT_EN);
	} else if (count > DOWNSHIFT_COUNT_MAX || count == 1) {
		phydev_err(phydev, "Downshift count should be 2,3,4 or 5\n");
		return -ERANGE;
	} else if (count) {
		/* Downshift count is either 2,3,4 or 5 */
		count = (((count - 2) << DOWNSHIFT_CNTL_POS) | DOWNSHIFT_EN);
	}

	return phy_modify_paged(phydev, MSCC_PHY_PAGE_EXTENDED,
				MSCC_PHY_ACTIPHY_CNTL, DOWNSHIFT_CNTL_MASK,
				count);
}

static int vsc85xx_wol_set(struct phy_device *phydev,
			   struct ethtool_wolinfo *wol)
{
	int rc;
	u16 reg_val;
	u8  i;
	u16 pwd[3] = {0, 0, 0};
	struct ethtool_wolinfo *wol_conf = wol;
	u8 *mac_addr = phydev->attached_dev->dev_addr;

	mutex_lock(&phydev->lock);
	rc = phy_select_page(phydev, MSCC_PHY_PAGE_EXTENDED_2);
	if (rc < 0) {
		rc = phy_restore_page(phydev, rc, rc);
		goto out_unlock;
	}

	if (wol->wolopts & WAKE_MAGIC) {
		/* Store the device address for the magic packet */
		for (i = 0; i < ARRAY_SIZE(pwd); i++)
			pwd[i] = mac_addr[5 - (i * 2 + 1)] << 8 |
				 mac_addr[5 - i * 2];
		__phy_write(phydev, MSCC_PHY_WOL_LOWER_MAC_ADDR, pwd[0]);
		__phy_write(phydev, MSCC_PHY_WOL_MID_MAC_ADDR, pwd[1]);
		__phy_write(phydev, MSCC_PHY_WOL_UPPER_MAC_ADDR, pwd[2]);
	} else {
		__phy_write(phydev, MSCC_PHY_WOL_LOWER_MAC_ADDR, 0);
		__phy_write(phydev, MSCC_PHY_WOL_MID_MAC_ADDR, 0);
		__phy_write(phydev, MSCC_PHY_WOL_UPPER_MAC_ADDR, 0);
	}

	if (wol_conf->wolopts & WAKE_MAGICSECURE) {
		for (i = 0; i < ARRAY_SIZE(pwd); i++)
			pwd[i] = wol_conf->sopass[5 - (i * 2 + 1)] << 8 |
				 wol_conf->sopass[5 - i * 2];
		__phy_write(phydev, MSCC_PHY_WOL_LOWER_PASSWD, pwd[0]);
		__phy_write(phydev, MSCC_PHY_WOL_MID_PASSWD, pwd[1]);
		__phy_write(phydev, MSCC_PHY_WOL_UPPER_PASSWD, pwd[2]);
	} else {
		__phy_write(phydev, MSCC_PHY_WOL_LOWER_PASSWD, 0);
		__phy_write(phydev, MSCC_PHY_WOL_MID_PASSWD, 0);
		__phy_write(phydev, MSCC_PHY_WOL_UPPER_PASSWD, 0);
	}

	reg_val = __phy_read(phydev, MSCC_PHY_WOL_MAC_CONTROL);
	if (wol_conf->wolopts & WAKE_MAGICSECURE)
		reg_val |= SECURE_ON_ENABLE;
	else
		reg_val &= ~SECURE_ON_ENABLE;
	__phy_write(phydev, MSCC_PHY_WOL_MAC_CONTROL, reg_val);

	rc = phy_restore_page(phydev, rc, rc > 0 ? 0 : rc);
	if (rc < 0)
		goto out_unlock;

	if (wol->wolopts & WAKE_MAGIC) {
		/* Enable the WOL interrupt */
		reg_val = phy_read(phydev, MII_VSC85XX_INT_MASK);
		reg_val |= MII_VSC85XX_INT_MASK_WOL;
		rc = phy_write(phydev, MII_VSC85XX_INT_MASK, reg_val);
		if (rc)
			goto out_unlock;
	} else {
		/* Disable the WOL interrupt */
		reg_val = phy_read(phydev, MII_VSC85XX_INT_MASK);
		reg_val &= (~MII_VSC85XX_INT_MASK_WOL);
		rc = phy_write(phydev, MII_VSC85XX_INT_MASK, reg_val);
		if (rc)
			goto out_unlock;
	}
	/* Clear WOL iterrupt status */
	reg_val = phy_read(phydev, MII_VSC85XX_INT_STATUS);

out_unlock:
	mutex_unlock(&phydev->lock);

	return rc;
}

static void vsc85xx_wol_get(struct phy_device *phydev,
			    struct ethtool_wolinfo *wol)
{
	int rc;
	u16 reg_val;
	u8  i;
	u16 pwd[3] = {0, 0, 0};
	struct ethtool_wolinfo *wol_conf = wol;

	mutex_lock(&phydev->lock);
	rc = phy_select_page(phydev, MSCC_PHY_PAGE_EXTENDED_2);
	if (rc < 0)
		goto out_unlock;

	reg_val = __phy_read(phydev, MSCC_PHY_WOL_MAC_CONTROL);
	if (reg_val & SECURE_ON_ENABLE)
		wol_conf->wolopts |= WAKE_MAGICSECURE;
	if (wol_conf->wolopts & WAKE_MAGICSECURE) {
		pwd[0] = __phy_read(phydev, MSCC_PHY_WOL_LOWER_PASSWD);
		pwd[1] = __phy_read(phydev, MSCC_PHY_WOL_MID_PASSWD);
		pwd[2] = __phy_read(phydev, MSCC_PHY_WOL_UPPER_PASSWD);
		for (i = 0; i < ARRAY_SIZE(pwd); i++) {
			wol_conf->sopass[5 - i * 2] = pwd[i] & 0x00ff;
			wol_conf->sopass[5 - (i * 2 + 1)] = (pwd[i] & 0xff00)
							    >> 8;
		}
	}

out_unlock:
	phy_restore_page(phydev, rc, rc > 0 ? 0 : rc);
	mutex_unlock(&phydev->lock);
}

#ifdef CONFIG_OF_MDIO
static int vsc85xx_edge_rate_magic_get(struct phy_device *phydev)
{
	u32 vdd, sd;
	int i, j;
	struct device *dev = &phydev->mdio.dev;
	struct device_node *of_node = dev->of_node;
	u8 sd_array_size = ARRAY_SIZE(edge_table[0].slowdown);

	if (!of_node)
		return -ENODEV;

	if (of_property_read_u32(of_node, "vsc8531,vddmac", &vdd))
		vdd = MSCC_VDDMAC_3300;

	if (of_property_read_u32(of_node, "vsc8531,edge-slowdown", &sd))
		sd = 0;

	for (i = 0; i < ARRAY_SIZE(edge_table); i++)
		if (edge_table[i].vddmac == vdd)
			for (j = 0; j < sd_array_size; j++)
				if (edge_table[i].slowdown[j] == sd)
					return (sd_array_size - j - 1);

	return -EINVAL;
}

static int vsc85xx_dt_led_mode_get(struct phy_device *phydev,
				   char *led,
				   u32 default_mode)
{
	struct vsc8531_private *priv = phydev->priv;
	struct device *dev = &phydev->mdio.dev;
	struct device_node *of_node = dev->of_node;
	u32 led_mode;
	int err;

	if (!of_node)
		return -ENODEV;

	led_mode = default_mode;
	err = of_property_read_u32(of_node, led, &led_mode);
	if (!err && !(BIT(led_mode) & priv->supp_led_modes)) {
		phydev_err(phydev, "DT %s invalid\n", led);
		return -EINVAL;
	}

	return led_mode;
}

#else
static int vsc85xx_edge_rate_magic_get(struct phy_device *phydev)
{
	return 0;
}

static int vsc85xx_dt_led_mode_get(struct phy_device *phydev,
				   char *led,
				   u8 default_mode)
{
	return default_mode;
}
#endif /* CONFIG_OF_MDIO */

static int vsc85xx_dt_led_modes_get(struct phy_device *phydev,
				    u32 *default_mode)
{
	struct vsc8531_private *priv = phydev->priv;
	char led_dt_prop[28];
	int i, ret;

	for (i = 0; i < priv->nleds; i++) {
		ret = sprintf(led_dt_prop, "vsc8531,led-%d-mode", i);
		if (ret < 0)
			return ret;

		ret = vsc85xx_dt_led_mode_get(phydev, led_dt_prop,
					      default_mode[i]);
		if (ret < 0)
			return ret;
		priv->leds_mode[i] = ret;
	}

	return 0;
}

static int vsc85xx_edge_rate_cntl_set(struct phy_device *phydev, u8 edge_rate)
{
	int rc;

	mutex_lock(&phydev->lock);
	rc = phy_modify_paged(phydev, MSCC_PHY_PAGE_EXTENDED_2,
			      MSCC_PHY_WOL_MAC_CONTROL, EDGE_RATE_CNTL_MASK,
			      edge_rate << EDGE_RATE_CNTL_POS);
	mutex_unlock(&phydev->lock);

	return rc;
}

static int vsc85xx_mac_if_set(struct phy_device *phydev,
			      phy_interface_t interface)
{
	int rc;
	u16 reg_val;

	mutex_lock(&phydev->lock);
	reg_val = phy_read(phydev, MSCC_PHY_EXT_PHY_CNTL_1);
	reg_val &= ~(MAC_IF_SELECTION_MASK);
	switch (interface) {
	case PHY_INTERFACE_MODE_RGMII_TXID:
	case PHY_INTERFACE_MODE_RGMII_RXID:
	case PHY_INTERFACE_MODE_RGMII_ID:
	case PHY_INTERFACE_MODE_RGMII:
		reg_val |= (MAC_IF_SELECTION_RGMII << MAC_IF_SELECTION_POS);
		break;
	case PHY_INTERFACE_MODE_RMII:
		reg_val |= (MAC_IF_SELECTION_RMII << MAC_IF_SELECTION_POS);
		break;
	case PHY_INTERFACE_MODE_MII:
	case PHY_INTERFACE_MODE_GMII:
		reg_val |= (MAC_IF_SELECTION_GMII << MAC_IF_SELECTION_POS);
		break;
	default:
		rc = -EINVAL;
		goto out_unlock;
	}
	rc = phy_write(phydev, MSCC_PHY_EXT_PHY_CNTL_1, reg_val);
	if (rc)
		goto out_unlock;

	rc = genphy_soft_reset(phydev);

out_unlock:
	mutex_unlock(&phydev->lock);

	return rc;
}

/* Set the RGMII RX and TX clock skews individually, according to the PHY
 * interface type, to:
 *  * 0.2 ns (their default, and lowest, hardware value) if delays should
 *    not be enabled
 *  * 2.0 ns (which causes the data to be sampled at exactly half way between
 *    clock transitions at 1000 Mbps) if delays should be enabled
 */
static int vsc85xx_rgmii_set_skews(struct phy_device *phydev, u32 rgmii_cntl,
				   u16 rgmii_rx_delay_mask,
				   u16 rgmii_tx_delay_mask)
{
	u16 rgmii_rx_delay_pos = ffs(rgmii_rx_delay_mask) - 1;
	u16 rgmii_tx_delay_pos = ffs(rgmii_tx_delay_mask) - 1;
	u16 reg_val = 0;
	int rc;

	mutex_lock(&phydev->lock);

	if (phydev->interface == PHY_INTERFACE_MODE_RGMII_RXID ||
	    phydev->interface == PHY_INTERFACE_MODE_RGMII_ID)
		reg_val |= RGMII_CLK_DELAY_2_0_NS << rgmii_rx_delay_pos;
	if (phydev->interface == PHY_INTERFACE_MODE_RGMII_TXID ||
	    phydev->interface == PHY_INTERFACE_MODE_RGMII_ID)
		reg_val |= RGMII_CLK_DELAY_2_0_NS << rgmii_tx_delay_pos;

	rc = phy_modify_paged(phydev, MSCC_PHY_PAGE_EXTENDED_2,
			      rgmii_cntl,
			      rgmii_rx_delay_mask | rgmii_tx_delay_mask,
			      reg_val);

	mutex_unlock(&phydev->lock);

	return rc;
}

static int vsc85xx_default_config(struct phy_device *phydev)
{
	int rc;

	phydev->mdix_ctrl = ETH_TP_MDI_AUTO;

	if (phy_interface_mode_is_rgmii(phydev->interface)) {
		rc = vsc85xx_rgmii_set_skews(phydev, VSC8502_RGMII_CNTL,
					     VSC8502_RGMII_RX_DELAY_MASK,
					     VSC8502_RGMII_TX_DELAY_MASK);
		if (rc)
			return rc;
	}

	return 0;
}

static int vsc85xx_get_tunable(struct phy_device *phydev,
			       struct ethtool_tunable *tuna, void *data)
{
	switch (tuna->id) {
	case ETHTOOL_PHY_DOWNSHIFT:
		return vsc85xx_downshift_get(phydev, (u8 *)data);
	default:
		return -EINVAL;
	}
}

static int vsc85xx_set_tunable(struct phy_device *phydev,
			       struct ethtool_tunable *tuna,
			       const void *data)
{
	switch (tuna->id) {
	case ETHTOOL_PHY_DOWNSHIFT:
		return vsc85xx_downshift_set(phydev, *(u8 *)data);
	default:
		return -EINVAL;
	}
}

/* mdiobus lock should be locked when using this function */
static void vsc85xx_tr_write(struct phy_device *phydev, u16 addr, u32 val)
{
	__phy_write(phydev, MSCC_PHY_TR_MSB, val >> 16);
	__phy_write(phydev, MSCC_PHY_TR_LSB, val & GENMASK(15, 0));
	__phy_write(phydev, MSCC_PHY_TR_CNTL, TR_WRITE | TR_ADDR(addr));
}

static int vsc8531_pre_init_seq_set(struct phy_device *phydev)
{
	int rc;
	static const struct reg_val init_seq[] = {
		{0x0f90, 0x00688980},
		{0x0696, 0x00000003},
		{0x07fa, 0x0050100f},
		{0x1686, 0x00000004},
	};
	unsigned int i;
	int oldpage;

	rc = phy_modify_paged(phydev, MSCC_PHY_PAGE_STANDARD,
			      MSCC_PHY_EXT_CNTL_STATUS, SMI_BROADCAST_WR_EN,
			      SMI_BROADCAST_WR_EN);
	if (rc < 0)
		return rc;
	rc = phy_modify_paged(phydev, MSCC_PHY_PAGE_TEST,
			      MSCC_PHY_TEST_PAGE_24, 0, 0x0400);
	if (rc < 0)
		return rc;
	rc = phy_modify_paged(phydev, MSCC_PHY_PAGE_TEST,
			      MSCC_PHY_TEST_PAGE_5, 0x0a00, 0x0e00);
	if (rc < 0)
		return rc;
	rc = phy_modify_paged(phydev, MSCC_PHY_PAGE_TEST,
			      MSCC_PHY_TEST_PAGE_8, 0x8000, 0x8000);
	if (rc < 0)
		return rc;

	mutex_lock(&phydev->lock);
	oldpage = phy_select_page(phydev, MSCC_PHY_PAGE_TR);
	if (oldpage < 0)
		goto out_unlock;

	for (i = 0; i < ARRAY_SIZE(init_seq); i++)
		vsc85xx_tr_write(phydev, init_seq[i].reg, init_seq[i].val);

out_unlock:
	oldpage = phy_restore_page(phydev, oldpage, oldpage);
	mutex_unlock(&phydev->lock);

	return oldpage;
}

static int vsc85xx_eee_init_seq_set(struct phy_device *phydev)
{
	static const struct reg_val init_eee[] = {
		{0x0f82, 0x0012b00a},
		{0x1686, 0x00000004},
		{0x168c, 0x00d2c46f},
		{0x17a2, 0x00000620},
		{0x16a0, 0x00eeffdd},
		{0x16a6, 0x00071448},
		{0x16a4, 0x0013132f},
		{0x16a8, 0x00000000},
		{0x0ffc, 0x00c0a028},
		{0x0fe8, 0x0091b06c},
		{0x0fea, 0x00041600},
		{0x0f80, 0x00000af4},
		{0x0fec, 0x00901809},
		{0x0fee, 0x0000a6a1},
		{0x0ffe, 0x00b01007},
		{0x16b0, 0x00eeff00},
		{0x16b2, 0x00007000},
		{0x16b4, 0x00000814},
	};
	unsigned int i;
	int oldpage;

	mutex_lock(&phydev->lock);
	oldpage = phy_select_page(phydev, MSCC_PHY_PAGE_TR);
	if (oldpage < 0)
		goto out_unlock;

	for (i = 0; i < ARRAY_SIZE(init_eee); i++)
		vsc85xx_tr_write(phydev, init_eee[i].reg, init_eee[i].val);

out_unlock:
	oldpage = phy_restore_page(phydev, oldpage, oldpage);
	mutex_unlock(&phydev->lock);

	return oldpage;
}

/* phydev->bus->mdio_lock should be locked when using this function */
static int phy_base_write(struct phy_device *phydev, u32 regnum, u16 val)
{
	if (unlikely(!mutex_is_locked(&phydev->mdio.bus->mdio_lock))) {
		dev_err(&phydev->mdio.dev, "MDIO bus lock not held!\n");
		dump_stack();
	}

	return __phy_package_write(phydev, regnum, val);
}

/* phydev->bus->mdio_lock should be locked when using this function */
static int phy_base_read(struct phy_device *phydev, u32 regnum)
{
	if (unlikely(!mutex_is_locked(&phydev->mdio.bus->mdio_lock))) {
		dev_err(&phydev->mdio.dev, "MDIO bus lock not held!\n");
		dump_stack();
	}

	return __phy_package_read(phydev, regnum);
}

/* bus->mdio_lock should be locked when using this function */
static void vsc8584_csr_write(struct phy_device *phydev, u16 addr, u32 val)
{
	phy_base_write(phydev, MSCC_PHY_TR_MSB, val >> 16);
	phy_base_write(phydev, MSCC_PHY_TR_LSB, val & GENMASK(15, 0));
	phy_base_write(phydev, MSCC_PHY_TR_CNTL, TR_WRITE | TR_ADDR(addr));
}

/* bus->mdio_lock should be locked when using this function */
static int vsc8584_cmd(struct phy_device *phydev, u16 val)
{
	unsigned long deadline;
	u16 reg_val;

	phy_base_write(phydev, MSCC_EXT_PAGE_ACCESS,
		       MSCC_PHY_PAGE_EXTENDED_GPIO);

	phy_base_write(phydev, MSCC_PHY_PROC_CMD, PROC_CMD_NCOMPLETED | val);

	deadline = jiffies + msecs_to_jiffies(PROC_CMD_NCOMPLETED_TIMEOUT_MS);
	do {
		reg_val = phy_base_read(phydev, MSCC_PHY_PROC_CMD);
	} while (time_before(jiffies, deadline) &&
		 (reg_val & PROC_CMD_NCOMPLETED) &&
		 !(reg_val & PROC_CMD_FAILED));

	phy_base_write(phydev, MSCC_EXT_PAGE_ACCESS, MSCC_PHY_PAGE_STANDARD);

	if (reg_val & PROC_CMD_FAILED)
		return -EIO;

	if (reg_val & PROC_CMD_NCOMPLETED)
		return -ETIMEDOUT;

	return 0;
}

/* bus->mdio_lock should be locked when using this function */
static int vsc8584_micro_deassert_reset(struct phy_device *phydev,
					bool patch_en)
{
	u32 enable, release;

	phy_base_write(phydev, MSCC_EXT_PAGE_ACCESS,
		       MSCC_PHY_PAGE_EXTENDED_GPIO);

	enable = RUN_FROM_INT_ROM | MICRO_CLK_EN | DW8051_CLK_EN;
	release = MICRO_NSOFT_RESET | RUN_FROM_INT_ROM | DW8051_CLK_EN |
		MICRO_CLK_EN;

	if (patch_en) {
		enable |= MICRO_PATCH_EN;
		release |= MICRO_PATCH_EN;

		/* Clear all patches */
		phy_base_write(phydev, MSCC_INT_MEM_CNTL, READ_RAM);
	}

	/* Enable 8051 Micro clock; CLEAR/SET patch present; disable PRAM clock
	 * override and addr. auto-incr; operate at 125 MHz
	 */
	phy_base_write(phydev, MSCC_DW8051_CNTL_STATUS, enable);
	/* Release 8051 Micro SW reset */
	phy_base_write(phydev, MSCC_DW8051_CNTL_STATUS, release);

	phy_base_write(phydev, MSCC_EXT_PAGE_ACCESS, MSCC_PHY_PAGE_STANDARD);

	return 0;
}

/* bus->mdio_lock should be locked when using this function */
static int vsc8584_micro_assert_reset(struct phy_device *phydev)
{
	int ret;
	u16 reg;

	ret = vsc8584_cmd(phydev, PROC_CMD_NOP);
	if (ret)
		return ret;

	phy_base_write(phydev, MSCC_EXT_PAGE_ACCESS,
		       MSCC_PHY_PAGE_EXTENDED_GPIO);

	reg = phy_base_read(phydev, MSCC_INT_MEM_CNTL);
	reg &= ~EN_PATCH_RAM_TRAP_ADDR(4);
	phy_base_write(phydev, MSCC_INT_MEM_CNTL, reg);

	phy_base_write(phydev, MSCC_TRAP_ROM_ADDR(4), 0x005b);
	phy_base_write(phydev, MSCC_PATCH_RAM_ADDR(4), 0x005b);

	reg = phy_base_read(phydev, MSCC_INT_MEM_CNTL);
	reg |= EN_PATCH_RAM_TRAP_ADDR(4);
	phy_base_write(phydev, MSCC_INT_MEM_CNTL, reg);

	phy_base_write(phydev, MSCC_PHY_PROC_CMD, PROC_CMD_NOP);

	reg = phy_base_read(phydev, MSCC_DW8051_CNTL_STATUS);
	reg &= ~MICRO_NSOFT_RESET;
	phy_base_write(phydev, MSCC_DW8051_CNTL_STATUS, reg);

	phy_base_write(phydev, MSCC_PHY_PROC_CMD, PROC_CMD_MCB_ACCESS_MAC_CONF |
		       PROC_CMD_SGMII_PORT(0) | PROC_CMD_NO_MAC_CONF |
		       PROC_CMD_READ);

	reg = phy_base_read(phydev, MSCC_INT_MEM_CNTL);
	reg &= ~EN_PATCH_RAM_TRAP_ADDR(4);
	phy_base_write(phydev, MSCC_INT_MEM_CNTL, reg);

	phy_base_write(phydev, MSCC_EXT_PAGE_ACCESS, MSCC_PHY_PAGE_STANDARD);

	return 0;
}

/* bus->mdio_lock should be locked when using this function */
static int vsc8584_get_fw_crc(struct phy_device *phydev, u16 start, u16 size,
			      u16 *crc)
{
	int ret;

	phy_base_write(phydev, MSCC_EXT_PAGE_ACCESS, MSCC_PHY_PAGE_EXTENDED);

	phy_base_write(phydev, MSCC_PHY_VERIPHY_CNTL_2, start);
	phy_base_write(phydev, MSCC_PHY_VERIPHY_CNTL_3, size);

	/* Start Micro command */
	ret = vsc8584_cmd(phydev, PROC_CMD_CRC16);
	if (ret)
		goto out;

	phy_base_write(phydev, MSCC_EXT_PAGE_ACCESS, MSCC_PHY_PAGE_EXTENDED);

	*crc = phy_base_read(phydev, MSCC_PHY_VERIPHY_CNTL_2);

out:
	phy_base_write(phydev, MSCC_EXT_PAGE_ACCESS, MSCC_PHY_PAGE_STANDARD);

	return ret;
}

/* bus->mdio_lock should be locked when using this function */
static int vsc8584_patch_fw(struct phy_device *phydev,
			    const struct firmware *fw)
{
	int i, ret;

	ret = vsc8584_micro_assert_reset(phydev);
	if (ret) {
		dev_err(&phydev->mdio.dev,
			"%s: failed to assert reset of micro\n", __func__);
		return ret;
	}

	phy_base_write(phydev, MSCC_EXT_PAGE_ACCESS,
		       MSCC_PHY_PAGE_EXTENDED_GPIO);

	/* Hold 8051 Micro in SW Reset, Enable auto incr address and patch clock
	 * Disable the 8051 Micro clock
	 */
	phy_base_write(phydev, MSCC_DW8051_CNTL_STATUS, RUN_FROM_INT_ROM |
		       AUTOINC_ADDR | PATCH_RAM_CLK | MICRO_CLK_EN |
		       MICRO_CLK_DIVIDE(2));
	phy_base_write(phydev, MSCC_INT_MEM_CNTL, READ_PRAM | INT_MEM_WRITE_EN |
		       INT_MEM_DATA(2));
	phy_base_write(phydev, MSCC_INT_MEM_ADDR, 0x0000);

	for (i = 0; i < fw->size; i++)
		phy_base_write(phydev, MSCC_INT_MEM_CNTL, READ_PRAM |
			       INT_MEM_WRITE_EN | fw->data[i]);

	/* Clear internal memory access */
	phy_base_write(phydev, MSCC_INT_MEM_CNTL, READ_RAM);

	phy_base_write(phydev, MSCC_EXT_PAGE_ACCESS, MSCC_PHY_PAGE_STANDARD);

	return 0;
}

/* bus->mdio_lock should be locked when using this function */
static bool vsc8574_is_serdes_init(struct phy_device *phydev)
{
	u16 reg;
	bool ret;

	phy_base_write(phydev, MSCC_EXT_PAGE_ACCESS,
		       MSCC_PHY_PAGE_EXTENDED_GPIO);

	reg = phy_base_read(phydev, MSCC_TRAP_ROM_ADDR(1));
	if (reg != 0x3eb7) {
		ret = false;
		goto out;
	}

	reg = phy_base_read(phydev, MSCC_PATCH_RAM_ADDR(1));
	if (reg != 0x4012) {
		ret = false;
		goto out;
	}

	reg = phy_base_read(phydev, MSCC_INT_MEM_CNTL);
	if (reg != EN_PATCH_RAM_TRAP_ADDR(1)) {
		ret = false;
		goto out;
	}

	reg = phy_base_read(phydev, MSCC_DW8051_CNTL_STATUS);
	if ((MICRO_NSOFT_RESET | RUN_FROM_INT_ROM |  DW8051_CLK_EN |
	     MICRO_CLK_EN) != (reg & MSCC_DW8051_VLD_MASK)) {
		ret = false;
		goto out;
	}

	ret = true;
out:
	phy_base_write(phydev, MSCC_EXT_PAGE_ACCESS, MSCC_PHY_PAGE_STANDARD);

	return ret;
}

/* bus->mdio_lock should be locked when using this function */
static int vsc8574_config_pre_init(struct phy_device *phydev)
{
	static const struct reg_val pre_init1[] = {
		{0x0fae, 0x000401bd},
		{0x0fac, 0x000f000f},
		{0x17a0, 0x00a0f147},
		{0x0fe4, 0x00052f54},
		{0x1792, 0x0027303d},
		{0x07fe, 0x00000704},
		{0x0fe0, 0x00060150},
		{0x0f82, 0x0012b00a},
		{0x0f80, 0x00000d74},
		{0x02e0, 0x00000012},
		{0x03a2, 0x00050208},
		{0x03b2, 0x00009186},
		{0x0fb0, 0x000e3700},
		{0x1688, 0x00049f81},
		{0x0fd2, 0x0000ffff},
		{0x168a, 0x00039fa2},
		{0x1690, 0x0020640b},
		{0x0258, 0x00002220},
		{0x025a, 0x00002a20},
		{0x025c, 0x00003060},
		{0x025e, 0x00003fa0},
		{0x03a6, 0x0000e0f0},
		{0x0f92, 0x00001489},
		{0x16a2, 0x00007000},
		{0x16a6, 0x00071448},
		{0x16a0, 0x00eeffdd},
		{0x0fe8, 0x0091b06c},
		{0x0fea, 0x00041600},
		{0x16b0, 0x00eeff00},
		{0x16b2, 0x00007000},
		{0x16b4, 0x00000814},
		{0x0f90, 0x00688980},
		{0x03a4, 0x0000d8f0},
		{0x0fc0, 0x00000400},
		{0x07fa, 0x0050100f},
		{0x0796, 0x00000003},
		{0x07f8, 0x00c3ff98},
		{0x0fa4, 0x0018292a},
		{0x168c, 0x00d2c46f},
		{0x17a2, 0x00000620},
		{0x16a4, 0x0013132f},
		{0x16a8, 0x00000000},
		{0x0ffc, 0x00c0a028},
		{0x0fec, 0x00901c09},
		{0x0fee, 0x0004a6a1},
		{0x0ffe, 0x00b01807},
	};
	static const struct reg_val pre_init2[] = {
		{0x0486, 0x0008a518},
		{0x0488, 0x006dc696},
		{0x048a, 0x00000912},
		{0x048e, 0x00000db6},
		{0x049c, 0x00596596},
		{0x049e, 0x00000514},
		{0x04a2, 0x00410280},
		{0x04a4, 0x00000000},
		{0x04a6, 0x00000000},
		{0x04a8, 0x00000000},
		{0x04aa, 0x00000000},
		{0x04ae, 0x007df7dd},
		{0x04b0, 0x006d95d4},
		{0x04b2, 0x00492410},
	};
	struct device *dev = &phydev->mdio.dev;
	const struct firmware *fw;
	unsigned int i;
	u16 crc, reg;
	bool serdes_init;
	int ret;

	phy_base_write(phydev, MSCC_EXT_PAGE_ACCESS, MSCC_PHY_PAGE_STANDARD);

	/* all writes below are broadcasted to all PHYs in the same package */
	reg = phy_base_read(phydev, MSCC_PHY_EXT_CNTL_STATUS);
	reg |= SMI_BROADCAST_WR_EN;
	phy_base_write(phydev, MSCC_PHY_EXT_CNTL_STATUS, reg);

	phy_base_write(phydev, MII_VSC85XX_INT_MASK, 0);

	/* The below register writes are tweaking analog and electrical
	 * configuration that were determined through characterization by PHY
	 * engineers. These don't mean anything more than "these are the best
	 * values".
	 */
	phy_base_write(phydev, MSCC_PHY_EXT_PHY_CNTL_2, 0x0040);

	phy_base_write(phydev, MSCC_EXT_PAGE_ACCESS, MSCC_PHY_PAGE_TEST);

	phy_base_write(phydev, MSCC_PHY_TEST_PAGE_20, 0x4320);
	phy_base_write(phydev, MSCC_PHY_TEST_PAGE_24, 0x0c00);
	phy_base_write(phydev, MSCC_PHY_TEST_PAGE_9, 0x18ca);
	phy_base_write(phydev, MSCC_PHY_TEST_PAGE_5, 0x1b20);

	reg = phy_base_read(phydev, MSCC_PHY_TEST_PAGE_8);
	reg |= 0x8000;
	phy_base_write(phydev, MSCC_PHY_TEST_PAGE_8, reg);

	phy_base_write(phydev, MSCC_EXT_PAGE_ACCESS, MSCC_PHY_PAGE_TR);

	for (i = 0; i < ARRAY_SIZE(pre_init1); i++)
		vsc8584_csr_write(phydev, pre_init1[i].reg, pre_init1[i].val);

	phy_base_write(phydev, MSCC_EXT_PAGE_ACCESS, MSCC_PHY_PAGE_EXTENDED_2);

	phy_base_write(phydev, MSCC_PHY_CU_PMD_TX_CNTL, 0x028e);

	phy_base_write(phydev, MSCC_EXT_PAGE_ACCESS, MSCC_PHY_PAGE_TR);

	for (i = 0; i < ARRAY_SIZE(pre_init2); i++)
		vsc8584_csr_write(phydev, pre_init2[i].reg, pre_init2[i].val);

	phy_base_write(phydev, MSCC_EXT_PAGE_ACCESS, MSCC_PHY_PAGE_TEST);

	reg = phy_base_read(phydev, MSCC_PHY_TEST_PAGE_8);
	reg &= ~0x8000;
	phy_base_write(phydev, MSCC_PHY_TEST_PAGE_8, reg);

	phy_base_write(phydev, MSCC_EXT_PAGE_ACCESS, MSCC_PHY_PAGE_STANDARD);

	/* end of write broadcasting */
	reg = phy_base_read(phydev, MSCC_PHY_EXT_CNTL_STATUS);
	reg &= ~SMI_BROADCAST_WR_EN;
	phy_base_write(phydev, MSCC_PHY_EXT_CNTL_STATUS, reg);

	ret = request_firmware(&fw, MSCC_VSC8574_REVB_INT8051_FW, dev);
	if (ret) {
		dev_err(dev, "failed to load firmware %s, ret: %d\n",
			MSCC_VSC8574_REVB_INT8051_FW, ret);
		return ret;
	}

	/* Add one byte to size for the one added by the patch_fw function */
	ret = vsc8584_get_fw_crc(phydev,
				 MSCC_VSC8574_REVB_INT8051_FW_START_ADDR,
				 fw->size + 1, &crc);
	if (ret)
		goto out;

	if (crc == MSCC_VSC8574_REVB_INT8051_FW_CRC) {
		serdes_init = vsc8574_is_serdes_init(phydev);

		if (!serdes_init) {
			ret = vsc8584_micro_assert_reset(phydev);
			if (ret) {
				dev_err(dev,
					"%s: failed to assert reset of micro\n",
					__func__);
				goto out;
			}
		}
	} else {
		dev_dbg(dev, "FW CRC is not the expected one, patching FW\n");

		serdes_init = false;

		if (vsc8584_patch_fw(phydev, fw))
			dev_warn(dev,
				 "failed to patch FW, expect non-optimal device\n");
	}

	if (!serdes_init) {
		phy_base_write(phydev, MSCC_EXT_PAGE_ACCESS,
			       MSCC_PHY_PAGE_EXTENDED_GPIO);

		phy_base_write(phydev, MSCC_TRAP_ROM_ADDR(1), 0x3eb7);
		phy_base_write(phydev, MSCC_PATCH_RAM_ADDR(1), 0x4012);
		phy_base_write(phydev, MSCC_INT_MEM_CNTL,
			       EN_PATCH_RAM_TRAP_ADDR(1));

		vsc8584_micro_deassert_reset(phydev, false);

		/* Add one byte to size for the one added by the patch_fw
		 * function
		 */
		ret = vsc8584_get_fw_crc(phydev,
					 MSCC_VSC8574_REVB_INT8051_FW_START_ADDR,
					 fw->size + 1, &crc);
		if (ret)
			goto out;

		if (crc != MSCC_VSC8574_REVB_INT8051_FW_CRC)
			dev_warn(dev,
				 "FW CRC after patching is not the expected one, expect non-optimal device\n");
	}

	phy_base_write(phydev, MSCC_EXT_PAGE_ACCESS,
		       MSCC_PHY_PAGE_EXTENDED_GPIO);

	ret = vsc8584_cmd(phydev, PROC_CMD_1588_DEFAULT_INIT |
			  PROC_CMD_PHY_INIT);

out:
	phy_base_write(phydev, MSCC_EXT_PAGE_ACCESS, MSCC_PHY_PAGE_STANDARD);

	release_firmware(fw);

	return ret;
}

/* bus->mdio_lock should be locked when using this function */
static int vsc8584_config_pre_init(struct phy_device *phydev)
{
	static const struct reg_val pre_init1[] = {
		{0x07fa, 0x0050100f},
		{0x1688, 0x00049f81},
		{0x0f90, 0x00688980},
		{0x03a4, 0x0000d8f0},
		{0x0fc0, 0x00000400},
		{0x0f82, 0x0012b002},
		{0x1686, 0x00000004},
		{0x168c, 0x00d2c46f},
		{0x17a2, 0x00000620},
		{0x16a0, 0x00eeffdd},
		{0x16a6, 0x00071448},
		{0x16a4, 0x0013132f},
		{0x16a8, 0x00000000},
		{0x0ffc, 0x00c0a028},
		{0x0fe8, 0x0091b06c},
		{0x0fea, 0x00041600},
		{0x0f80, 0x00fffaff},
		{0x0fec, 0x00901809},
		{0x0ffe, 0x00b01007},
		{0x16b0, 0x00eeff00},
		{0x16b2, 0x00007000},
		{0x16b4, 0x00000814},
	};
	static const struct reg_val pre_init2[] = {
		{0x0486, 0x0008a518},
		{0x0488, 0x006dc696},
		{0x048a, 0x00000912},
	};
	const struct firmware *fw;
	struct device *dev = &phydev->mdio.dev;
	unsigned int i;
	u16 crc, reg;
	int ret;

	phy_base_write(phydev, MSCC_EXT_PAGE_ACCESS, MSCC_PHY_PAGE_STANDARD);

	/* all writes below are broadcasted to all PHYs in the same package */
	reg = phy_base_read(phydev, MSCC_PHY_EXT_CNTL_STATUS);
	reg |= SMI_BROADCAST_WR_EN;
	phy_base_write(phydev, MSCC_PHY_EXT_CNTL_STATUS, reg);

	phy_base_write(phydev, MII_VSC85XX_INT_MASK, 0);

	reg = phy_base_read(phydev,  MSCC_PHY_BYPASS_CONTROL);
	reg |= PARALLEL_DET_IGNORE_ADVERTISED;
	phy_base_write(phydev, MSCC_PHY_BYPASS_CONTROL, reg);

	/* The below register writes are tweaking analog and electrical
	 * configuration that were determined through characterization by PHY
	 * engineers. These don't mean anything more than "these are the best
	 * values".
	 */
	phy_base_write(phydev, MSCC_EXT_PAGE_ACCESS, MSCC_PHY_PAGE_EXTENDED_3);

	phy_base_write(phydev, MSCC_PHY_SERDES_TX_CRC_ERR_CNT, 0x2000);

	phy_base_write(phydev, MSCC_EXT_PAGE_ACCESS, MSCC_PHY_PAGE_TEST);

	phy_base_write(phydev, MSCC_PHY_TEST_PAGE_5, 0x1f20);

	reg = phy_base_read(phydev, MSCC_PHY_TEST_PAGE_8);
	reg |= 0x8000;
	phy_base_write(phydev, MSCC_PHY_TEST_PAGE_8, reg);

	phy_base_write(phydev, MSCC_EXT_PAGE_ACCESS, MSCC_PHY_PAGE_TR);

	phy_base_write(phydev, MSCC_PHY_TR_CNTL, TR_WRITE | TR_ADDR(0x2fa4));

	reg = phy_base_read(phydev, MSCC_PHY_TR_MSB);
	reg &= ~0x007f;
	reg |= 0x0019;
	phy_base_write(phydev, MSCC_PHY_TR_MSB, reg);

	phy_base_write(phydev, MSCC_PHY_TR_CNTL, TR_WRITE | TR_ADDR(0x0fa4));

	for (i = 0; i < ARRAY_SIZE(pre_init1); i++)
		vsc8584_csr_write(phydev, pre_init1[i].reg, pre_init1[i].val);

	phy_base_write(phydev, MSCC_EXT_PAGE_ACCESS, MSCC_PHY_PAGE_EXTENDED_2);

	phy_base_write(phydev, MSCC_PHY_CU_PMD_TX_CNTL, 0x028e);

	phy_base_write(phydev, MSCC_EXT_PAGE_ACCESS, MSCC_PHY_PAGE_TR);

	for (i = 0; i < ARRAY_SIZE(pre_init2); i++)
		vsc8584_csr_write(phydev, pre_init2[i].reg, pre_init2[i].val);

	phy_base_write(phydev, MSCC_EXT_PAGE_ACCESS, MSCC_PHY_PAGE_TEST);

	reg = phy_base_read(phydev, MSCC_PHY_TEST_PAGE_8);
	reg &= ~0x8000;
	phy_base_write(phydev, MSCC_PHY_TEST_PAGE_8, reg);

	phy_base_write(phydev, MSCC_EXT_PAGE_ACCESS, MSCC_PHY_PAGE_STANDARD);

	/* end of write broadcasting */
	reg = phy_base_read(phydev, MSCC_PHY_EXT_CNTL_STATUS);
	reg &= ~SMI_BROADCAST_WR_EN;
	phy_base_write(phydev, MSCC_PHY_EXT_CNTL_STATUS, reg);

	ret = request_firmware(&fw, MSCC_VSC8584_REVB_INT8051_FW, dev);
	if (ret) {
		dev_err(dev, "failed to load firmware %s, ret: %d\n",
			MSCC_VSC8584_REVB_INT8051_FW, ret);
		return ret;
	}

	/* Add one byte to size for the one added by the patch_fw function */
	ret = vsc8584_get_fw_crc(phydev,
				 MSCC_VSC8584_REVB_INT8051_FW_START_ADDR,
				 fw->size + 1, &crc);
	if (ret)
		goto out;

	if (crc != MSCC_VSC8584_REVB_INT8051_FW_CRC) {
		dev_dbg(dev, "FW CRC is not the expected one, patching FW\n");
		if (vsc8584_patch_fw(phydev, fw))
			dev_warn(dev,
				 "failed to patch FW, expect non-optimal device\n");
	}

	vsc8584_micro_deassert_reset(phydev, false);

	/* Add one byte to size for the one added by the patch_fw function */
	ret = vsc8584_get_fw_crc(phydev,
				 MSCC_VSC8584_REVB_INT8051_FW_START_ADDR,
				 fw->size + 1, &crc);
	if (ret)
		goto out;

	if (crc != MSCC_VSC8584_REVB_INT8051_FW_CRC)
		dev_warn(dev,
			 "FW CRC after patching is not the expected one, expect non-optimal device\n");

	ret = vsc8584_micro_assert_reset(phydev);
	if (ret)
		goto out;

	vsc8584_micro_deassert_reset(phydev, true);

out:
	phy_base_write(phydev, MSCC_EXT_PAGE_ACCESS, MSCC_PHY_PAGE_STANDARD);

	release_firmware(fw);

	return ret;
}

static void vsc8584_get_base_addr(struct phy_device *phydev)
{
	struct vsc8531_private *vsc8531 = phydev->priv;
	u16 val, addr;

	mutex_lock(&phydev->mdio.bus->mdio_lock);
	__phy_write(phydev, MSCC_EXT_PAGE_ACCESS, MSCC_PHY_PAGE_EXTENDED);

	addr = __phy_read(phydev, MSCC_PHY_EXT_PHY_CNTL_4);
	addr >>= PHY_CNTL_4_ADDR_POS;

	val = __phy_read(phydev, MSCC_PHY_ACTIPHY_CNTL);

	__phy_write(phydev, MSCC_EXT_PAGE_ACCESS, MSCC_PHY_PAGE_STANDARD);
	mutex_unlock(&phydev->mdio.bus->mdio_lock);

	if (val & PHY_ADDR_REVERSED)
		vsc8531->base_addr = phydev->mdio.addr + addr;
	else
		vsc8531->base_addr = phydev->mdio.addr - addr;
}

static int vsc8584_config_init(struct phy_device *phydev)
{
	struct vsc8531_private *vsc8531 = phydev->priv;
	int ret, i;
	u16 val;

	phydev->mdix_ctrl = ETH_TP_MDI_AUTO;

	mutex_lock(&phydev->mdio.bus->mdio_lock);

<<<<<<< HEAD
=======
	__mdiobus_write(phydev->mdio.bus, phydev->mdio.addr,
			MSCC_EXT_PAGE_ACCESS, MSCC_PHY_PAGE_EXTENDED);
	addr = __mdiobus_read(phydev->mdio.bus, phydev->mdio.addr,
			      MSCC_PHY_EXT_PHY_CNTL_4);
	addr >>= PHY_CNTL_4_ADDR_POS;

	val = __mdiobus_read(phydev->mdio.bus, phydev->mdio.addr,
			     MSCC_PHY_ACTIPHY_CNTL);
	if (val & PHY_ADDR_REVERSED)
		vsc8531->base_addr = phydev->mdio.addr + addr;
	else
		vsc8531->base_addr = phydev->mdio.addr - addr;

	vsc8531->addr = addr;

>>>>>>> 98790bba
	/* Some parts of the init sequence are identical for every PHY in the
	 * package. Some parts are modifying the GPIO register bank which is a
	 * set of registers that are affecting all PHYs, a few resetting the
	 * microprocessor common to all PHYs. The CRC check responsible of the
	 * checking the firmware within the 8051 microprocessor can only be
	 * accessed via the PHY whose internal address in the package is 0.
	 * All PHYs' interrupts mask register has to be zeroed before enabling
	 * any PHY's interrupt in this register.
	 * For all these reasons, we need to do the init sequence once and only
	 * once whatever is the first PHY in the package that is initialized and
	 * do the correct init sequence for all PHYs that are package-critical
	 * in this pre-init function.
	 */
	if (phy_package_init_once(phydev)) {
		/* The following switch statement assumes that the lowest
		 * nibble of the phy_id_mask is always 0. This works because
		 * the lowest nibble of the PHY_ID's below are also 0.
		 */
		WARN_ON(phydev->drv->phy_id_mask & 0xf);

		switch (phydev->phy_id & phydev->drv->phy_id_mask) {
		case PHY_ID_VSC8504:
		case PHY_ID_VSC8552:
		case PHY_ID_VSC8572:
		case PHY_ID_VSC8574:
			ret = vsc8574_config_pre_init(phydev);
			break;
		case PHY_ID_VSC856X:
		case PHY_ID_VSC8575:
		case PHY_ID_VSC8582:
		case PHY_ID_VSC8584:
			ret = vsc8584_config_pre_init(phydev);
			break;
		default:
			ret = -EINVAL;
			break;
		}

		if (ret)
			goto err;
	}

	phy_base_write(phydev, MSCC_EXT_PAGE_ACCESS,
		       MSCC_PHY_PAGE_EXTENDED_GPIO);

	val = phy_base_read(phydev, MSCC_PHY_MAC_CFG_FASTLINK);
	val &= ~MAC_CFG_MASK;
	if (phydev->interface == PHY_INTERFACE_MODE_QSGMII) {
		val |= MAC_CFG_QSGMII;
	} else if (phydev->interface == PHY_INTERFACE_MODE_SGMII) {
		val |= MAC_CFG_SGMII;
	} else if (phy_interface_is_rgmii(phydev)) {
		val |= MAC_CFG_RGMII;
	} else {
		ret = -EINVAL;
		goto err;
	}

	ret = phy_base_write(phydev, MSCC_PHY_MAC_CFG_FASTLINK, val);
	if (ret)
		goto err;

	if (!phy_interface_is_rgmii(phydev)) {
		val = PROC_CMD_MCB_ACCESS_MAC_CONF | PROC_CMD_RST_CONF_PORT |
			PROC_CMD_READ_MOD_WRITE_PORT;
		if (phydev->interface == PHY_INTERFACE_MODE_QSGMII)
			val |= PROC_CMD_QSGMII_MAC;
		else
			val |= PROC_CMD_SGMII_MAC;

		ret = vsc8584_cmd(phydev, val);
		if (ret)
			goto err;

		usleep_range(10000, 20000);
	}

	/* Disable SerDes for 100Base-FX */
	ret = vsc8584_cmd(phydev, PROC_CMD_FIBER_MEDIA_CONF |
			  PROC_CMD_FIBER_PORT(vsc8531->base_addr) |
			  PROC_CMD_FIBER_DISABLE |
			  PROC_CMD_READ_MOD_WRITE_PORT |
			  PROC_CMD_RST_CONF_PORT | PROC_CMD_FIBER_100BASE_FX);
	if (ret)
		goto err;

	/* Disable SerDes for 1000Base-X */
	ret = vsc8584_cmd(phydev, PROC_CMD_FIBER_MEDIA_CONF |
			  PROC_CMD_FIBER_PORT(vsc8531->base_addr) |
			  PROC_CMD_FIBER_DISABLE |
			  PROC_CMD_READ_MOD_WRITE_PORT |
			  PROC_CMD_RST_CONF_PORT | PROC_CMD_FIBER_1000BASE_X);
	if (ret)
		goto err;

	mutex_unlock(&phydev->mdio.bus->mdio_lock);

	ret = vsc8584_macsec_init(phydev);
	if (ret)
		return ret;

	phy_write(phydev, MSCC_EXT_PAGE_ACCESS, MSCC_PHY_PAGE_STANDARD);

	val = phy_read(phydev, MSCC_PHY_EXT_PHY_CNTL_1);
	val &= ~(MEDIA_OP_MODE_MASK | VSC8584_MAC_IF_SELECTION_MASK);
	val |= (MEDIA_OP_MODE_COPPER << MEDIA_OP_MODE_POS) |
	       (VSC8584_MAC_IF_SELECTION_SGMII << VSC8584_MAC_IF_SELECTION_POS);
	ret = phy_write(phydev, MSCC_PHY_EXT_PHY_CNTL_1, val);
	if (ret)
		return ret;

	if (phy_interface_is_rgmii(phydev)) {
		ret = vsc85xx_rgmii_set_skews(phydev, VSC8572_RGMII_CNTL,
					      VSC8572_RGMII_RX_DELAY_MASK,
					      VSC8572_RGMII_TX_DELAY_MASK);
		if (ret)
			return ret;
	}

	ret = genphy_soft_reset(phydev);
	if (ret)
		return ret;

	for (i = 0; i < vsc8531->nleds; i++) {
		ret = vsc85xx_led_cntl_set(phydev, i, vsc8531->leds_mode[i]);
		if (ret)
			return ret;
	}

	return 0;

err:
	mutex_unlock(&phydev->mdio.bus->mdio_lock);
	return ret;
}

static irqreturn_t vsc8584_handle_interrupt(struct phy_device *phydev)
{
	int irq_status;

	irq_status = phy_read(phydev, MII_VSC85XX_INT_STATUS);
	if (irq_status < 0 || !(irq_status & MII_VSC85XX_INT_MASK_MASK))
		return IRQ_NONE;

	if (irq_status & MII_VSC85XX_INT_MASK_EXT)
		vsc8584_handle_macsec_interrupt(phydev);

	if (irq_status & MII_VSC85XX_INT_MASK_LINK_CHG)
		phy_mac_interrupt(phydev);

	return IRQ_HANDLED;
}

static int vsc85xx_config_init(struct phy_device *phydev)
{
	int rc, i, phy_id;
	struct vsc8531_private *vsc8531 = phydev->priv;

	rc = vsc85xx_default_config(phydev);
	if (rc)
		return rc;

	rc = vsc85xx_mac_if_set(phydev, phydev->interface);
	if (rc)
		return rc;

	rc = vsc85xx_edge_rate_cntl_set(phydev, vsc8531->rate_magic);
	if (rc)
		return rc;

	phy_id = phydev->drv->phy_id & phydev->drv->phy_id_mask;
	if (PHY_ID_VSC8531 == phy_id || PHY_ID_VSC8541 == phy_id ||
	    PHY_ID_VSC8530 == phy_id || PHY_ID_VSC8540 == phy_id) {
		rc = vsc8531_pre_init_seq_set(phydev);
		if (rc)
			return rc;
	}

	rc = vsc85xx_eee_init_seq_set(phydev);
	if (rc)
		return rc;

	for (i = 0; i < vsc8531->nleds; i++) {
		rc = vsc85xx_led_cntl_set(phydev, i, vsc8531->leds_mode[i]);
		if (rc)
			return rc;
	}

	return 0;
}

static int vsc8584_did_interrupt(struct phy_device *phydev)
{
	int rc = 0;

	if (phydev->interrupts == PHY_INTERRUPT_ENABLED)
		rc = phy_read(phydev, MII_VSC85XX_INT_STATUS);

	return (rc < 0) ? 0 : rc & MII_VSC85XX_INT_MASK_MASK;
}

static int vsc8514_config_pre_init(struct phy_device *phydev)
{
	/* These are the settings to override the silicon default
	 * values to handle hardware performance of PHY. They
	 * are set at Power-On state and remain until PHY Reset.
	 */
	static const struct reg_val pre_init1[] = {
		{0x0f90, 0x00688980},
		{0x0786, 0x00000003},
		{0x07fa, 0x0050100f},
		{0x0f82, 0x0012b002},
		{0x1686, 0x00000004},
		{0x168c, 0x00d2c46f},
		{0x17a2, 0x00000620},
		{0x16a0, 0x00eeffdd},
		{0x16a6, 0x00071448},
		{0x16a4, 0x0013132f},
		{0x16a8, 0x00000000},
		{0x0ffc, 0x00c0a028},
		{0x0fe8, 0x0091b06c},
		{0x0fea, 0x00041600},
		{0x0f80, 0x00fffaff},
		{0x0fec, 0x00901809},
		{0x0ffe, 0x00b01007},
		{0x16b0, 0x00eeff00},
		{0x16b2, 0x00007000},
		{0x16b4, 0x00000814},
	};
	unsigned int i;
	u16 reg;

	phy_base_write(phydev, MSCC_EXT_PAGE_ACCESS, MSCC_PHY_PAGE_STANDARD);

	/* all writes below are broadcasted to all PHYs in the same package */
	reg = phy_base_read(phydev, MSCC_PHY_EXT_CNTL_STATUS);
	reg |= SMI_BROADCAST_WR_EN;
	phy_base_write(phydev, MSCC_PHY_EXT_CNTL_STATUS, reg);

	phy_base_write(phydev, MSCC_EXT_PAGE_ACCESS, MSCC_PHY_PAGE_TEST);

	reg = phy_base_read(phydev, MSCC_PHY_TEST_PAGE_8);
	reg |= BIT(15);
	phy_base_write(phydev, MSCC_PHY_TEST_PAGE_8, reg);

	phy_base_write(phydev, MSCC_EXT_PAGE_ACCESS, MSCC_PHY_PAGE_TR);

	for (i = 0; i < ARRAY_SIZE(pre_init1); i++)
		vsc8584_csr_write(phydev, pre_init1[i].reg, pre_init1[i].val);

	phy_base_write(phydev, MSCC_EXT_PAGE_ACCESS, MSCC_PHY_PAGE_TEST);

	reg = phy_base_read(phydev, MSCC_PHY_TEST_PAGE_8);
	reg &= ~BIT(15);
	phy_base_write(phydev, MSCC_PHY_TEST_PAGE_8, reg);

	phy_base_write(phydev, MSCC_EXT_PAGE_ACCESS, MSCC_PHY_PAGE_STANDARD);

	reg = phy_base_read(phydev, MSCC_PHY_EXT_CNTL_STATUS);
	reg &= ~SMI_BROADCAST_WR_EN;
	phy_base_write(phydev, MSCC_PHY_EXT_CNTL_STATUS, reg);

	return 0;
}

static u32 vsc85xx_csr_ctrl_phy_read(struct phy_device *phydev,
				     u32 target, u32 reg)
{
	unsigned long deadline;
	u32 val, val_l, val_h;

	phy_base_write(phydev, MSCC_EXT_PAGE_ACCESS, MSCC_PHY_PAGE_CSR_CNTL);

	/* CSR registers are grouped under different Target IDs.
	 * 6-bit Target_ID is split between MSCC_EXT_PAGE_CSR_CNTL_20 and
	 * MSCC_EXT_PAGE_CSR_CNTL_19 registers.
	 * Target_ID[5:2] maps to bits[3:0] of MSCC_EXT_PAGE_CSR_CNTL_20
	 * and Target_ID[1:0] maps to bits[13:12] of MSCC_EXT_PAGE_CSR_CNTL_19.
	 */

	/* Setup the Target ID */
	phy_base_write(phydev, MSCC_EXT_PAGE_CSR_CNTL_20,
		       MSCC_PHY_CSR_CNTL_20_TARGET(target >> 2));

	/* Trigger CSR Action - Read into the CSR's */
	phy_base_write(phydev, MSCC_EXT_PAGE_CSR_CNTL_19,
		       MSCC_PHY_CSR_CNTL_19_CMD | MSCC_PHY_CSR_CNTL_19_READ |
		       MSCC_PHY_CSR_CNTL_19_REG_ADDR(reg) |
		       MSCC_PHY_CSR_CNTL_19_TARGET(target & 0x3));

	/* Wait for register access*/
	deadline = jiffies + msecs_to_jiffies(PROC_CMD_NCOMPLETED_TIMEOUT_MS);
	do {
		usleep_range(500, 1000);
		val = phy_base_read(phydev, MSCC_EXT_PAGE_CSR_CNTL_19);
	} while (time_before(jiffies, deadline) &&
		!(val & MSCC_PHY_CSR_CNTL_19_CMD));

	if (!(val & MSCC_PHY_CSR_CNTL_19_CMD))
		return 0xffffffff;

	/* Read the Least Significant Word (LSW) (17) */
	val_l = phy_base_read(phydev, MSCC_EXT_PAGE_CSR_CNTL_17);

	/* Read the Most Significant Word (MSW) (18) */
	val_h = phy_base_read(phydev, MSCC_EXT_PAGE_CSR_CNTL_18);

	phy_base_write(phydev, MSCC_EXT_PAGE_ACCESS,
		       MSCC_PHY_PAGE_STANDARD);

	return (val_h << 16) | val_l;
}

static int vsc85xx_csr_ctrl_phy_write(struct phy_device *phydev,
				      u32 target, u32 reg, u32 val)
{
	unsigned long deadline;

	phy_base_write(phydev, MSCC_EXT_PAGE_ACCESS, MSCC_PHY_PAGE_CSR_CNTL);

	/* CSR registers are grouped under different Target IDs.
	 * 6-bit Target_ID is split between MSCC_EXT_PAGE_CSR_CNTL_20 and
	 * MSCC_EXT_PAGE_CSR_CNTL_19 registers.
	 * Target_ID[5:2] maps to bits[3:0] of MSCC_EXT_PAGE_CSR_CNTL_20
	 * and Target_ID[1:0] maps to bits[13:12] of MSCC_EXT_PAGE_CSR_CNTL_19.
	 */

	/* Setup the Target ID */
	phy_base_write(phydev, MSCC_EXT_PAGE_CSR_CNTL_20,
		       MSCC_PHY_CSR_CNTL_20_TARGET(target >> 2));

	/* Write the Least Significant Word (LSW) (17) */
	phy_base_write(phydev, MSCC_EXT_PAGE_CSR_CNTL_17, (u16)val);

	/* Write the Most Significant Word (MSW) (18) */
	phy_base_write(phydev, MSCC_EXT_PAGE_CSR_CNTL_18, (u16)(val >> 16));

	/* Trigger CSR Action - Write into the CSR's */
	phy_base_write(phydev, MSCC_EXT_PAGE_CSR_CNTL_19,
		       MSCC_PHY_CSR_CNTL_19_CMD |
		       MSCC_PHY_CSR_CNTL_19_REG_ADDR(reg) |
		       MSCC_PHY_CSR_CNTL_19_TARGET(target & 0x3));

	/* Wait for register access */
	deadline = jiffies + msecs_to_jiffies(PROC_CMD_NCOMPLETED_TIMEOUT_MS);
	do {
		usleep_range(500, 1000);
		val = phy_base_read(phydev, MSCC_EXT_PAGE_CSR_CNTL_19);
	} while (time_before(jiffies, deadline) &&
		 !(val & MSCC_PHY_CSR_CNTL_19_CMD));

	if (!(val & MSCC_PHY_CSR_CNTL_19_CMD))
		return -ETIMEDOUT;

	phy_base_write(phydev, MSCC_EXT_PAGE_ACCESS,
		       MSCC_PHY_PAGE_STANDARD);

	return 0;
}

static int __phy_write_mcb_s6g(struct phy_device *phydev, u32 reg, u8 mcb,
			       u32 op)
{
	unsigned long deadline;
	u32 val;
	int ret;

	ret = vsc85xx_csr_ctrl_phy_write(phydev, PHY_MCB_TARGET, reg,
					 op | (1 << mcb));
	if (ret)
		return -EINVAL;

	deadline = jiffies + msecs_to_jiffies(PROC_CMD_NCOMPLETED_TIMEOUT_MS);
	do {
		usleep_range(500, 1000);
		val = vsc85xx_csr_ctrl_phy_read(phydev, PHY_MCB_TARGET, reg);

		if (val == 0xffffffff)
			return -EIO;

	} while (time_before(jiffies, deadline) && (val & op));

	if (val & op)
		return -ETIMEDOUT;

	return 0;
}

/* Trigger a read to the spcified MCB */
static int phy_update_mcb_s6g(struct phy_device *phydev, u32 reg, u8 mcb)
{
	return __phy_write_mcb_s6g(phydev, reg, mcb, PHY_MCB_S6G_READ);
}

/* Trigger a write to the spcified MCB */
static int phy_commit_mcb_s6g(struct phy_device *phydev, u32 reg, u8 mcb)
{
	return __phy_write_mcb_s6g(phydev, reg, mcb, PHY_MCB_S6G_WRITE);
}

static int vsc8514_config_init(struct phy_device *phydev)
{
	struct vsc8531_private *vsc8531 = phydev->priv;
	unsigned long deadline;
	int ret, i;
	u16 val;
	u32 reg;

	phydev->mdix_ctrl = ETH_TP_MDI_AUTO;

	mutex_lock(&phydev->mdio.bus->mdio_lock);

<<<<<<< HEAD
=======
	__phy_write(phydev, MSCC_EXT_PAGE_ACCESS, MSCC_PHY_PAGE_EXTENDED);

	addr = __phy_read(phydev, MSCC_PHY_EXT_PHY_CNTL_4);
	addr >>= PHY_CNTL_4_ADDR_POS;

	val = __phy_read(phydev, MSCC_PHY_ACTIPHY_CNTL);

	if (val & PHY_ADDR_REVERSED)
		vsc8531->base_addr = phydev->mdio.addr + addr;
	else
		vsc8531->base_addr = phydev->mdio.addr - addr;

	vsc8531->addr = addr;

>>>>>>> 98790bba
	/* Some parts of the init sequence are identical for every PHY in the
	 * package. Some parts are modifying the GPIO register bank which is a
	 * set of registers that are affecting all PHYs, a few resetting the
	 * microprocessor common to all PHYs.
	 * All PHYs' interrupts mask register has to be zeroed before enabling
	 * any PHY's interrupt in this register.
	 * For all these reasons, we need to do the init sequence once and only
	 * once whatever is the first PHY in the package that is initialized and
	 * do the correct init sequence for all PHYs that are package-critical
	 * in this pre-init function.
	 */
	if (phy_package_init_once(phydev))
		vsc8514_config_pre_init(phydev);

	phy_base_write(phydev, MSCC_EXT_PAGE_ACCESS,
		       MSCC_PHY_PAGE_EXTENDED_GPIO);

	val = phy_base_read(phydev, MSCC_PHY_MAC_CFG_FASTLINK);

	val &= ~MAC_CFG_MASK;
	val |= MAC_CFG_QSGMII;
	ret = phy_base_write(phydev, MSCC_PHY_MAC_CFG_FASTLINK, val);

	if (ret)
		goto err;

	ret = vsc8584_cmd(phydev,
			  PROC_CMD_MCB_ACCESS_MAC_CONF |
			  PROC_CMD_RST_CONF_PORT |
			  PROC_CMD_READ_MOD_WRITE_PORT | PROC_CMD_QSGMII_MAC);
	if (ret)
		goto err;

	/* 6g mcb */
	phy_update_mcb_s6g(phydev, PHY_MCB_S6G_CFG, 0);
	/* lcpll mcb */
	phy_update_mcb_s6g(phydev, PHY_S6G_LCPLL_CFG, 0);
	/* pll5gcfg0 */
	ret = vsc85xx_csr_ctrl_phy_write(phydev, PHY_MCB_TARGET,
					 PHY_S6G_PLL5G_CFG0, 0x7036f145);
	if (ret)
		goto err;

	phy_commit_mcb_s6g(phydev, PHY_S6G_LCPLL_CFG, 0);
	/* pllcfg */
	ret = vsc85xx_csr_ctrl_phy_write(phydev, PHY_MCB_TARGET,
					 PHY_S6G_PLL_CFG,
					 (3 << PHY_S6G_PLL_ENA_OFFS_POS) |
					 (120 << PHY_S6G_PLL_FSM_CTRL_DATA_POS)
					 | (0 << PHY_S6G_PLL_FSM_ENA_POS));
	if (ret)
		goto err;

	/* commoncfg */
	ret = vsc85xx_csr_ctrl_phy_write(phydev, PHY_MCB_TARGET,
					 PHY_S6G_COMMON_CFG,
					 (0 << PHY_S6G_SYS_RST_POS) |
					 (0 << PHY_S6G_ENA_LANE_POS) |
					 (0 << PHY_S6G_ENA_LOOP_POS) |
					 (0 << PHY_S6G_QRATE_POS) |
					 (3 << PHY_S6G_IF_MODE_POS));
	if (ret)
		goto err;

	/* misccfg */
	ret = vsc85xx_csr_ctrl_phy_write(phydev, PHY_MCB_TARGET,
					 PHY_S6G_MISC_CFG, 1);
	if (ret)
		goto err;

	/* gpcfg */
	ret = vsc85xx_csr_ctrl_phy_write(phydev, PHY_MCB_TARGET,
					 PHY_S6G_GPC_CFG, 768);
	if (ret)
		goto err;

	phy_commit_mcb_s6g(phydev, PHY_S6G_DFT_CFG2, 0);

	deadline = jiffies + msecs_to_jiffies(PROC_CMD_NCOMPLETED_TIMEOUT_MS);
	do {
		usleep_range(500, 1000);
		phy_update_mcb_s6g(phydev, PHY_MCB_S6G_CFG,
				   0); /* read 6G MCB into CSRs */
		reg = vsc85xx_csr_ctrl_phy_read(phydev, PHY_MCB_TARGET,
						PHY_S6G_PLL_STATUS);
		if (reg == 0xffffffff) {
			mutex_unlock(&phydev->mdio.bus->mdio_lock);
			return -EIO;
		}

	} while (time_before(jiffies, deadline) && (reg & BIT(12)));

	if (reg & BIT(12)) {
		mutex_unlock(&phydev->mdio.bus->mdio_lock);
		return -ETIMEDOUT;
	}

	/* misccfg */
	ret = vsc85xx_csr_ctrl_phy_write(phydev, PHY_MCB_TARGET,
					 PHY_S6G_MISC_CFG, 0);
	if (ret)
		goto err;

	phy_commit_mcb_s6g(phydev, PHY_MCB_S6G_CFG, 0);

	deadline = jiffies + msecs_to_jiffies(PROC_CMD_NCOMPLETED_TIMEOUT_MS);
	do {
		usleep_range(500, 1000);
		phy_update_mcb_s6g(phydev, PHY_MCB_S6G_CFG,
				   0); /* read 6G MCB into CSRs */
		reg = vsc85xx_csr_ctrl_phy_read(phydev, PHY_MCB_TARGET,
						PHY_S6G_IB_STATUS0);
		if (reg == 0xffffffff) {
			mutex_unlock(&phydev->mdio.bus->mdio_lock);
			return -EIO;
		}

	} while (time_before(jiffies, deadline) && !(reg & BIT(8)));

	if (!(reg & BIT(8))) {
		mutex_unlock(&phydev->mdio.bus->mdio_lock);
		return -ETIMEDOUT;
	}

	mutex_unlock(&phydev->mdio.bus->mdio_lock);

	ret = phy_write(phydev, MSCC_EXT_PAGE_ACCESS, MSCC_PHY_PAGE_STANDARD);

	if (ret)
		return ret;

	ret = phy_modify(phydev, MSCC_PHY_EXT_PHY_CNTL_1, MEDIA_OP_MODE_MASK,
			 MEDIA_OP_MODE_COPPER << MEDIA_OP_MODE_POS);

	if (ret)
		return ret;

	ret = genphy_soft_reset(phydev);

	if (ret)
		return ret;

	for (i = 0; i < vsc8531->nleds; i++) {
		ret = vsc85xx_led_cntl_set(phydev, i, vsc8531->leds_mode[i]);
		if (ret)
			return ret;
	}

	return ret;

err:
	mutex_unlock(&phydev->mdio.bus->mdio_lock);
	return ret;
}

static int vsc85xx_ack_interrupt(struct phy_device *phydev)
{
	int rc = 0;

	if (phydev->interrupts == PHY_INTERRUPT_ENABLED)
		rc = phy_read(phydev, MII_VSC85XX_INT_STATUS);

	return (rc < 0) ? rc : 0;
}

static int vsc85xx_config_intr(struct phy_device *phydev)
{
	int rc;

	if (phydev->interrupts == PHY_INTERRUPT_ENABLED) {
		vsc8584_config_macsec_intr(phydev);

		rc = phy_write(phydev, MII_VSC85XX_INT_MASK,
			       MII_VSC85XX_INT_MASK_MASK);
	} else {
		rc = phy_write(phydev, MII_VSC85XX_INT_MASK, 0);
		if (rc < 0)
			return rc;
		rc = phy_read(phydev, MII_VSC85XX_INT_STATUS);
	}

	return rc;
}

static int vsc85xx_config_aneg(struct phy_device *phydev)
{
	int rc;

	rc = vsc85xx_mdix_set(phydev, phydev->mdix_ctrl);
	if (rc < 0)
		return rc;

	return genphy_config_aneg(phydev);
}

static int vsc85xx_read_status(struct phy_device *phydev)
{
	int rc;

	rc = vsc85xx_mdix_get(phydev, &phydev->mdix);
	if (rc < 0)
		return rc;

	return genphy_read_status(phydev);
}

static int vsc8514_probe(struct phy_device *phydev)
{
	struct vsc8531_private *vsc8531;
	u32 default_mode[4] = {VSC8531_LINK_1000_ACTIVITY,
	   VSC8531_LINK_100_ACTIVITY, VSC8531_LINK_ACTIVITY,
	   VSC8531_DUPLEX_COLLISION};

	vsc8531 = devm_kzalloc(&phydev->mdio.dev, sizeof(*vsc8531), GFP_KERNEL);
	if (!vsc8531)
		return -ENOMEM;

	phydev->priv = vsc8531;

	vsc8584_get_base_addr(phydev);
	devm_phy_package_join(&phydev->mdio.dev, phydev,
			      vsc8531->base_addr, 0);

	vsc8531->nleds = 4;
	vsc8531->supp_led_modes = VSC85XX_SUPP_LED_MODES;
	vsc8531->hw_stats = vsc85xx_hw_stats;
	vsc8531->nstats = ARRAY_SIZE(vsc85xx_hw_stats);
	vsc8531->stats = devm_kcalloc(&phydev->mdio.dev, vsc8531->nstats,
				      sizeof(u64), GFP_KERNEL);
	if (!vsc8531->stats)
		return -ENOMEM;

	return vsc85xx_dt_led_modes_get(phydev, default_mode);
}

static int vsc8574_probe(struct phy_device *phydev)
{
	struct vsc8531_private *vsc8531;
	u32 default_mode[4] = {VSC8531_LINK_1000_ACTIVITY,
	   VSC8531_LINK_100_ACTIVITY, VSC8531_LINK_ACTIVITY,
	   VSC8531_DUPLEX_COLLISION};

	vsc8531 = devm_kzalloc(&phydev->mdio.dev, sizeof(*vsc8531), GFP_KERNEL);
	if (!vsc8531)
		return -ENOMEM;

	phydev->priv = vsc8531;

	vsc8531->nleds = 4;
	vsc8531->supp_led_modes = VSC8584_SUPP_LED_MODES;
	vsc8531->hw_stats = vsc8584_hw_stats;
	vsc8531->nstats = ARRAY_SIZE(vsc8584_hw_stats);
	vsc8531->stats = devm_kcalloc(&phydev->mdio.dev, vsc8531->nstats,
				      sizeof(u64), GFP_KERNEL);
	if (!vsc8531->stats)
		return -ENOMEM;

	return vsc85xx_dt_led_modes_get(phydev, default_mode);
}

static int vsc8584_probe(struct phy_device *phydev)
{
	struct vsc8531_private *vsc8531;
	u32 default_mode[4] = {VSC8531_LINK_1000_ACTIVITY,
	   VSC8531_LINK_100_ACTIVITY, VSC8531_LINK_ACTIVITY,
	   VSC8531_DUPLEX_COLLISION};

	if ((phydev->phy_id & MSCC_DEV_REV_MASK) != VSC8584_REVB) {
		dev_err(&phydev->mdio.dev, "Only VSC8584 revB is supported.\n");
		return -ENOTSUPP;
	}

	vsc8531 = devm_kzalloc(&phydev->mdio.dev, sizeof(*vsc8531), GFP_KERNEL);
	if (!vsc8531)
		return -ENOMEM;

	phydev->priv = vsc8531;

	vsc8584_get_base_addr(phydev);
	devm_phy_package_join(&phydev->mdio.dev, phydev,
			      vsc8531->base_addr, 0);

	vsc8531->nleds = 4;
	vsc8531->supp_led_modes = VSC8584_SUPP_LED_MODES;
	vsc8531->hw_stats = vsc8584_hw_stats;
	vsc8531->nstats = ARRAY_SIZE(vsc8584_hw_stats);
	vsc8531->stats = devm_kcalloc(&phydev->mdio.dev, vsc8531->nstats,
				      sizeof(u64), GFP_KERNEL);
	if (!vsc8531->stats)
		return -ENOMEM;

	return vsc85xx_dt_led_modes_get(phydev, default_mode);
}

static int vsc85xx_probe(struct phy_device *phydev)
{
	struct vsc8531_private *vsc8531;
	int rate_magic;
	u32 default_mode[2] = {VSC8531_LINK_1000_ACTIVITY,
	   VSC8531_LINK_100_ACTIVITY};

	rate_magic = vsc85xx_edge_rate_magic_get(phydev);
	if (rate_magic < 0)
		return rate_magic;

	vsc8531 = devm_kzalloc(&phydev->mdio.dev, sizeof(*vsc8531), GFP_KERNEL);
	if (!vsc8531)
		return -ENOMEM;

	phydev->priv = vsc8531;

	vsc8531->rate_magic = rate_magic;
	vsc8531->nleds = 2;
	vsc8531->supp_led_modes = VSC85XX_SUPP_LED_MODES;
	vsc8531->hw_stats = vsc85xx_hw_stats;
	vsc8531->nstats = ARRAY_SIZE(vsc85xx_hw_stats);
	vsc8531->stats = devm_kcalloc(&phydev->mdio.dev, vsc8531->nstats,
				      sizeof(u64), GFP_KERNEL);
	if (!vsc8531->stats)
		return -ENOMEM;

	return vsc85xx_dt_led_modes_get(phydev, default_mode);
}

/* Microsemi VSC85xx PHYs */
static struct phy_driver vsc85xx_driver[] = {
{
	.phy_id		= PHY_ID_VSC8502,
	.name		= "Microsemi GE VSC8502 SyncE",
	.phy_id_mask	= 0xfffffff0,
	/* PHY_BASIC_FEATURES */
	.soft_reset	= &genphy_soft_reset,
	.config_init	= &vsc85xx_config_init,
	.config_aneg    = &vsc85xx_config_aneg,
	.read_status	= &vsc85xx_read_status,
	.ack_interrupt	= &vsc85xx_ack_interrupt,
	.config_intr	= &vsc85xx_config_intr,
	.suspend	= &genphy_suspend,
	.resume		= &genphy_resume,
	.probe		= &vsc85xx_probe,
	.set_wol	= &vsc85xx_wol_set,
	.get_wol	= &vsc85xx_wol_get,
	.get_tunable	= &vsc85xx_get_tunable,
	.set_tunable	= &vsc85xx_set_tunable,
	.read_page	= &vsc85xx_phy_read_page,
	.write_page	= &vsc85xx_phy_write_page,
	.get_sset_count = &vsc85xx_get_sset_count,
	.get_strings    = &vsc85xx_get_strings,
	.get_stats      = &vsc85xx_get_stats,
},
{
	.phy_id		= PHY_ID_VSC8504,
	.name		= "Microsemi GE VSC8504 SyncE",
	.phy_id_mask	= 0xfffffff0,
	/* PHY_GBIT_FEATURES */
	.soft_reset	= &genphy_soft_reset,
	.config_init    = &vsc8584_config_init,
	.config_aneg    = &vsc85xx_config_aneg,
	.aneg_done	= &genphy_aneg_done,
	.read_status	= &vsc85xx_read_status,
	.ack_interrupt  = &vsc85xx_ack_interrupt,
	.config_intr    = &vsc85xx_config_intr,
	.did_interrupt  = &vsc8584_did_interrupt,
	.suspend	= &genphy_suspend,
	.resume		= &genphy_resume,
	.probe		= &vsc8574_probe,
	.set_wol	= &vsc85xx_wol_set,
	.get_wol	= &vsc85xx_wol_get,
	.get_tunable	= &vsc85xx_get_tunable,
	.set_tunable	= &vsc85xx_set_tunable,
	.read_page	= &vsc85xx_phy_read_page,
	.write_page	= &vsc85xx_phy_write_page,
	.get_sset_count = &vsc85xx_get_sset_count,
	.get_strings    = &vsc85xx_get_strings,
	.get_stats      = &vsc85xx_get_stats,
},
{
	.phy_id		= PHY_ID_VSC8514,
	.name		= "Microsemi GE VSC8514 SyncE",
	.phy_id_mask	= 0xfffffff0,
	.soft_reset	= &genphy_soft_reset,
	.config_init    = &vsc8514_config_init,
	.config_aneg    = &vsc85xx_config_aneg,
	.read_status	= &vsc85xx_read_status,
	.ack_interrupt  = &vsc85xx_ack_interrupt,
	.config_intr    = &vsc85xx_config_intr,
	.suspend	= &genphy_suspend,
	.resume		= &genphy_resume,
	.probe		= &vsc8514_probe,
	.set_wol	= &vsc85xx_wol_set,
	.get_wol	= &vsc85xx_wol_get,
	.get_tunable	= &vsc85xx_get_tunable,
	.set_tunable	= &vsc85xx_set_tunable,
	.read_page      = &vsc85xx_phy_read_page,
	.write_page     = &vsc85xx_phy_write_page,
	.get_sset_count = &vsc85xx_get_sset_count,
	.get_strings    = &vsc85xx_get_strings,
	.get_stats      = &vsc85xx_get_stats,
},
{
	.phy_id		= PHY_ID_VSC8530,
	.name		= "Microsemi FE VSC8530",
	.phy_id_mask	= 0xfffffff0,
	/* PHY_BASIC_FEATURES */
	.soft_reset	= &genphy_soft_reset,
	.config_init	= &vsc85xx_config_init,
	.config_aneg    = &vsc85xx_config_aneg,
	.read_status	= &vsc85xx_read_status,
	.ack_interrupt	= &vsc85xx_ack_interrupt,
	.config_intr	= &vsc85xx_config_intr,
	.suspend	= &genphy_suspend,
	.resume		= &genphy_resume,
	.probe		= &vsc85xx_probe,
	.set_wol	= &vsc85xx_wol_set,
	.get_wol	= &vsc85xx_wol_get,
	.get_tunable	= &vsc85xx_get_tunable,
	.set_tunable	= &vsc85xx_set_tunable,
	.read_page	= &vsc85xx_phy_read_page,
	.write_page	= &vsc85xx_phy_write_page,
	.get_sset_count = &vsc85xx_get_sset_count,
	.get_strings    = &vsc85xx_get_strings,
	.get_stats      = &vsc85xx_get_stats,
},
{
	.phy_id		= PHY_ID_VSC8531,
	.name		= "Microsemi VSC8531",
	.phy_id_mask    = 0xfffffff0,
	/* PHY_GBIT_FEATURES */
	.soft_reset	= &genphy_soft_reset,
	.config_init    = &vsc85xx_config_init,
	.config_aneg    = &vsc85xx_config_aneg,
	.read_status	= &vsc85xx_read_status,
	.ack_interrupt  = &vsc85xx_ack_interrupt,
	.config_intr    = &vsc85xx_config_intr,
	.suspend	= &genphy_suspend,
	.resume		= &genphy_resume,
	.probe		= &vsc85xx_probe,
	.set_wol	= &vsc85xx_wol_set,
	.get_wol	= &vsc85xx_wol_get,
	.get_tunable	= &vsc85xx_get_tunable,
	.set_tunable	= &vsc85xx_set_tunable,
	.read_page	= &vsc85xx_phy_read_page,
	.write_page	= &vsc85xx_phy_write_page,
	.get_sset_count = &vsc85xx_get_sset_count,
	.get_strings    = &vsc85xx_get_strings,
	.get_stats      = &vsc85xx_get_stats,
},
{
	.phy_id		= PHY_ID_VSC8540,
	.name		= "Microsemi FE VSC8540 SyncE",
	.phy_id_mask	= 0xfffffff0,
	/* PHY_BASIC_FEATURES */
	.soft_reset	= &genphy_soft_reset,
	.config_init	= &vsc85xx_config_init,
	.config_aneg	= &vsc85xx_config_aneg,
	.read_status	= &vsc85xx_read_status,
	.ack_interrupt	= &vsc85xx_ack_interrupt,
	.config_intr	= &vsc85xx_config_intr,
	.suspend	= &genphy_suspend,
	.resume		= &genphy_resume,
	.probe		= &vsc85xx_probe,
	.set_wol	= &vsc85xx_wol_set,
	.get_wol	= &vsc85xx_wol_get,
	.get_tunable	= &vsc85xx_get_tunable,
	.set_tunable	= &vsc85xx_set_tunable,
	.read_page	= &vsc85xx_phy_read_page,
	.write_page	= &vsc85xx_phy_write_page,
	.get_sset_count = &vsc85xx_get_sset_count,
	.get_strings    = &vsc85xx_get_strings,
	.get_stats      = &vsc85xx_get_stats,
},
{
	.phy_id		= PHY_ID_VSC8541,
	.name		= "Microsemi VSC8541 SyncE",
	.phy_id_mask    = 0xfffffff0,
	/* PHY_GBIT_FEATURES */
	.soft_reset	= &genphy_soft_reset,
	.config_init    = &vsc85xx_config_init,
	.config_aneg    = &vsc85xx_config_aneg,
	.read_status	= &vsc85xx_read_status,
	.ack_interrupt  = &vsc85xx_ack_interrupt,
	.config_intr    = &vsc85xx_config_intr,
	.suspend	= &genphy_suspend,
	.resume		= &genphy_resume,
	.probe		= &vsc85xx_probe,
	.set_wol	= &vsc85xx_wol_set,
	.get_wol	= &vsc85xx_wol_get,
	.get_tunable	= &vsc85xx_get_tunable,
	.set_tunable	= &vsc85xx_set_tunable,
	.read_page	= &vsc85xx_phy_read_page,
	.write_page	= &vsc85xx_phy_write_page,
	.get_sset_count = &vsc85xx_get_sset_count,
	.get_strings    = &vsc85xx_get_strings,
	.get_stats      = &vsc85xx_get_stats,
},
{
	.phy_id		= PHY_ID_VSC8552,
	.name		= "Microsemi GE VSC8552 SyncE",
	.phy_id_mask	= 0xfffffff0,
	/* PHY_GBIT_FEATURES */
	.soft_reset	= &genphy_soft_reset,
	.config_init    = &vsc8584_config_init,
	.config_aneg    = &vsc85xx_config_aneg,
	.read_status	= &vsc85xx_read_status,
	.ack_interrupt  = &vsc85xx_ack_interrupt,
	.config_intr    = &vsc85xx_config_intr,
	.did_interrupt  = &vsc8584_did_interrupt,
	.suspend	= &genphy_suspend,
	.resume		= &genphy_resume,
	.probe		= &vsc8574_probe,
	.set_wol	= &vsc85xx_wol_set,
	.get_wol	= &vsc85xx_wol_get,
	.get_tunable	= &vsc85xx_get_tunable,
	.set_tunable	= &vsc85xx_set_tunable,
	.read_page	= &vsc85xx_phy_read_page,
	.write_page	= &vsc85xx_phy_write_page,
	.get_sset_count = &vsc85xx_get_sset_count,
	.get_strings    = &vsc85xx_get_strings,
	.get_stats      = &vsc85xx_get_stats,
},
{
	.phy_id		= PHY_ID_VSC856X,
	.name		= "Microsemi GE VSC856X SyncE",
	.phy_id_mask	= 0xfffffff0,
	/* PHY_GBIT_FEATURES */
	.soft_reset	= &genphy_soft_reset,
	.config_init    = &vsc8584_config_init,
	.config_aneg    = &vsc85xx_config_aneg,
	.read_status	= &vsc85xx_read_status,
	.ack_interrupt  = &vsc85xx_ack_interrupt,
	.config_intr    = &vsc85xx_config_intr,
	.did_interrupt  = &vsc8584_did_interrupt,
	.suspend	= &genphy_suspend,
	.resume		= &genphy_resume,
	.probe		= &vsc8584_probe,
	.get_tunable	= &vsc85xx_get_tunable,
	.set_tunable	= &vsc85xx_set_tunable,
	.read_page	= &vsc85xx_phy_read_page,
	.write_page	= &vsc85xx_phy_write_page,
	.get_sset_count = &vsc85xx_get_sset_count,
	.get_strings    = &vsc85xx_get_strings,
	.get_stats      = &vsc85xx_get_stats,
},
{
	.phy_id		= PHY_ID_VSC8572,
	.name		= "Microsemi GE VSC8572 SyncE",
	.phy_id_mask	= 0xfffffff0,
	/* PHY_GBIT_FEATURES */
	.soft_reset	= &genphy_soft_reset,
	.config_init    = &vsc8584_config_init,
	.config_aneg    = &vsc85xx_config_aneg,
	.aneg_done	= &genphy_aneg_done,
	.read_status	= &vsc85xx_read_status,
	.handle_interrupt = &vsc8584_handle_interrupt,
	.ack_interrupt  = &vsc85xx_ack_interrupt,
	.config_intr    = &vsc85xx_config_intr,
	.did_interrupt  = &vsc8584_did_interrupt,
	.suspend	= &genphy_suspend,
	.resume		= &genphy_resume,
	.probe		= &vsc8574_probe,
	.set_wol	= &vsc85xx_wol_set,
	.get_wol	= &vsc85xx_wol_get,
	.get_tunable	= &vsc85xx_get_tunable,
	.set_tunable	= &vsc85xx_set_tunable,
	.read_page	= &vsc85xx_phy_read_page,
	.write_page	= &vsc85xx_phy_write_page,
	.get_sset_count = &vsc85xx_get_sset_count,
	.get_strings    = &vsc85xx_get_strings,
	.get_stats      = &vsc85xx_get_stats,
},
{
	.phy_id		= PHY_ID_VSC8574,
	.name		= "Microsemi GE VSC8574 SyncE",
	.phy_id_mask	= 0xfffffff0,
	/* PHY_GBIT_FEATURES */
	.soft_reset	= &genphy_soft_reset,
	.config_init    = &vsc8584_config_init,
	.config_aneg    = &vsc85xx_config_aneg,
	.aneg_done	= &genphy_aneg_done,
	.read_status	= &vsc85xx_read_status,
	.ack_interrupt  = &vsc85xx_ack_interrupt,
	.config_intr    = &vsc85xx_config_intr,
	.did_interrupt  = &vsc8584_did_interrupt,
	.suspend	= &genphy_suspend,
	.resume		= &genphy_resume,
	.probe		= &vsc8574_probe,
	.set_wol	= &vsc85xx_wol_set,
	.get_wol	= &vsc85xx_wol_get,
	.get_tunable	= &vsc85xx_get_tunable,
	.set_tunable	= &vsc85xx_set_tunable,
	.read_page	= &vsc85xx_phy_read_page,
	.write_page	= &vsc85xx_phy_write_page,
	.get_sset_count = &vsc85xx_get_sset_count,
	.get_strings    = &vsc85xx_get_strings,
	.get_stats      = &vsc85xx_get_stats,
},
{
	.phy_id		= PHY_ID_VSC8575,
	.name		= "Microsemi GE VSC8575 SyncE",
	.phy_id_mask	= 0xfffffff0,
	/* PHY_GBIT_FEATURES */
	.soft_reset	= &genphy_soft_reset,
	.config_init    = &vsc8584_config_init,
	.config_aneg    = &vsc85xx_config_aneg,
	.aneg_done	= &genphy_aneg_done,
	.read_status	= &vsc85xx_read_status,
	.handle_interrupt = &vsc8584_handle_interrupt,
	.ack_interrupt  = &vsc85xx_ack_interrupt,
	.config_intr    = &vsc85xx_config_intr,
	.did_interrupt  = &vsc8584_did_interrupt,
	.suspend	= &genphy_suspend,
	.resume		= &genphy_resume,
	.probe		= &vsc8584_probe,
	.get_tunable	= &vsc85xx_get_tunable,
	.set_tunable	= &vsc85xx_set_tunable,
	.read_page	= &vsc85xx_phy_read_page,
	.write_page	= &vsc85xx_phy_write_page,
	.get_sset_count = &vsc85xx_get_sset_count,
	.get_strings    = &vsc85xx_get_strings,
	.get_stats      = &vsc85xx_get_stats,
},
{
	.phy_id		= PHY_ID_VSC8582,
	.name		= "Microsemi GE VSC8582 SyncE",
	.phy_id_mask	= 0xfffffff0,
	/* PHY_GBIT_FEATURES */
	.soft_reset	= &genphy_soft_reset,
	.config_init    = &vsc8584_config_init,
	.config_aneg    = &vsc85xx_config_aneg,
	.aneg_done	= &genphy_aneg_done,
	.read_status	= &vsc85xx_read_status,
	.handle_interrupt = &vsc8584_handle_interrupt,
	.ack_interrupt  = &vsc85xx_ack_interrupt,
	.config_intr    = &vsc85xx_config_intr,
	.did_interrupt  = &vsc8584_did_interrupt,
	.suspend	= &genphy_suspend,
	.resume		= &genphy_resume,
	.probe		= &vsc8584_probe,
	.get_tunable	= &vsc85xx_get_tunable,
	.set_tunable	= &vsc85xx_set_tunable,
	.read_page	= &vsc85xx_phy_read_page,
	.write_page	= &vsc85xx_phy_write_page,
	.get_sset_count = &vsc85xx_get_sset_count,
	.get_strings    = &vsc85xx_get_strings,
	.get_stats      = &vsc85xx_get_stats,
},
{
	.phy_id		= PHY_ID_VSC8584,
	.name		= "Microsemi GE VSC8584 SyncE",
	.phy_id_mask	= 0xfffffff0,
	/* PHY_GBIT_FEATURES */
	.soft_reset	= &genphy_soft_reset,
	.config_init    = &vsc8584_config_init,
	.config_aneg    = &vsc85xx_config_aneg,
	.aneg_done	= &genphy_aneg_done,
	.read_status	= &vsc85xx_read_status,
	.handle_interrupt = &vsc8584_handle_interrupt,
	.ack_interrupt  = &vsc85xx_ack_interrupt,
	.config_intr    = &vsc85xx_config_intr,
	.did_interrupt  = &vsc8584_did_interrupt,
	.suspend	= &genphy_suspend,
	.resume		= &genphy_resume,
	.probe		= &vsc8584_probe,
	.get_tunable	= &vsc85xx_get_tunable,
	.set_tunable	= &vsc85xx_set_tunable,
	.read_page	= &vsc85xx_phy_read_page,
	.write_page	= &vsc85xx_phy_write_page,
	.get_sset_count = &vsc85xx_get_sset_count,
	.get_strings    = &vsc85xx_get_strings,
	.get_stats      = &vsc85xx_get_stats,
}

};

module_phy_driver(vsc85xx_driver);

static struct mdio_device_id __maybe_unused vsc85xx_tbl[] = {
	{ PHY_ID_VSC8504, 0xfffffff0, },
	{ PHY_ID_VSC8514, 0xfffffff0, },
	{ PHY_ID_VSC8530, 0xfffffff0, },
	{ PHY_ID_VSC8531, 0xfffffff0, },
	{ PHY_ID_VSC8540, 0xfffffff0, },
	{ PHY_ID_VSC8541, 0xfffffff0, },
	{ PHY_ID_VSC8552, 0xfffffff0, },
	{ PHY_ID_VSC856X, 0xfffffff0, },
	{ PHY_ID_VSC8572, 0xfffffff0, },
	{ PHY_ID_VSC8574, 0xfffffff0, },
	{ PHY_ID_VSC8575, 0xfffffff0, },
	{ PHY_ID_VSC8582, 0xfffffff0, },
	{ PHY_ID_VSC8584, 0xfffffff0, },
	{ }
};

MODULE_DEVICE_TABLE(mdio, vsc85xx_tbl);

MODULE_DESCRIPTION("Microsemi VSC85xx PHY driver");
MODULE_AUTHOR("Nagaraju Lakkaraju");
MODULE_LICENSE("Dual MIT/GPL");<|MERGE_RESOLUTION|>--- conflicted
+++ resolved
@@ -1303,6 +1303,8 @@
 		vsc8531->base_addr = phydev->mdio.addr + addr;
 	else
 		vsc8531->base_addr = phydev->mdio.addr - addr;
+
+	vsc8531->addr = addr;
 }
 
 static int vsc8584_config_init(struct phy_device *phydev)
@@ -1315,24 +1317,6 @@
 
 	mutex_lock(&phydev->mdio.bus->mdio_lock);
 
-<<<<<<< HEAD
-=======
-	__mdiobus_write(phydev->mdio.bus, phydev->mdio.addr,
-			MSCC_EXT_PAGE_ACCESS, MSCC_PHY_PAGE_EXTENDED);
-	addr = __mdiobus_read(phydev->mdio.bus, phydev->mdio.addr,
-			      MSCC_PHY_EXT_PHY_CNTL_4);
-	addr >>= PHY_CNTL_4_ADDR_POS;
-
-	val = __mdiobus_read(phydev->mdio.bus, phydev->mdio.addr,
-			     MSCC_PHY_ACTIPHY_CNTL);
-	if (val & PHY_ADDR_REVERSED)
-		vsc8531->base_addr = phydev->mdio.addr + addr;
-	else
-		vsc8531->base_addr = phydev->mdio.addr - addr;
-
-	vsc8531->addr = addr;
-
->>>>>>> 98790bba
 	/* Some parts of the init sequence are identical for every PHY in the
 	 * package. Some parts are modifying the GPIO register bank which is a
 	 * set of registers that are affecting all PHYs, a few resetting the
@@ -1745,23 +1729,6 @@
 
 	mutex_lock(&phydev->mdio.bus->mdio_lock);
 
-<<<<<<< HEAD
-=======
-	__phy_write(phydev, MSCC_EXT_PAGE_ACCESS, MSCC_PHY_PAGE_EXTENDED);
-
-	addr = __phy_read(phydev, MSCC_PHY_EXT_PHY_CNTL_4);
-	addr >>= PHY_CNTL_4_ADDR_POS;
-
-	val = __phy_read(phydev, MSCC_PHY_ACTIPHY_CNTL);
-
-	if (val & PHY_ADDR_REVERSED)
-		vsc8531->base_addr = phydev->mdio.addr + addr;
-	else
-		vsc8531->base_addr = phydev->mdio.addr - addr;
-
-	vsc8531->addr = addr;
-
->>>>>>> 98790bba
 	/* Some parts of the init sequence are identical for every PHY in the
 	 * package. Some parts are modifying the GPIO register bank which is a
 	 * set of registers that are affecting all PHYs, a few resetting the
